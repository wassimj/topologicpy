import sys
import os, re
from sys import platform

<<<<<<< HEAD
__version__ = '0.4.55'
=======
__version__ = '0.4.65'
>>>>>>> 906170f4
__version_info__ = tuple([ int(num) for num in __version__.split('.')])

if platform == 'win32':
    os_name = 'windows'
elif platform == "darwin":
    os_name = 'macos'
else:
    os_name = 'linux'

sitePackagesFolderName = os.path.join(os.path.dirname(os.path.realpath(__file__)), "bin", os_name)
test1 = os.path.dirname(os.path.realpath(__file__))
topologicFolderName = [filename for filename in os.listdir(sitePackagesFolderName) if filename.startswith("topologic")][0]
topologicPath = os.path.join(sitePackagesFolderName, topologicFolderName)
sys.path.append(topologicPath.replace(".libs",""))

import topologic
<|MERGE_RESOLUTION|>--- conflicted
+++ resolved
@@ -2,11 +2,7 @@
 import os, re
 from sys import platform
 
-<<<<<<< HEAD
-__version__ = '0.4.55'
-=======
 __version__ = '0.4.65'
->>>>>>> 906170f4
 __version_info__ = tuple([ int(num) for num in __version__.split('.')])
 
 if platform == 'win32':

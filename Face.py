import topologicpy
import topologic
from topologicpy.Vector import Vector
from topologicpy.Wire import Wire
import math
import os

try:
    import numpy as np
except:
    print("Face - Installing required numpy library.")
    try:
        os.system("pip install numpy")
    except:
        os.system("pip install numpy --user")
    try:
        import numpy as np
        print("Face - numpy library installed correctly.")
    except:
        raise Exception("Face - Error: Could not import numpy.")

class Face(topologic.Face):
    @staticmethod
    def AddInternalBoundaries(face: topologic.Face, wires: list) -> topologic.Face:
        """
        Adds internal boundaries (closed wires) to the input face. Internal boundaries are considered holes in the input face.

        Parameters
        ----------
        face : topologic.Face
            The input face.
        wires : list
            The input list of internal boundaries (closed wires).

        Returns
        -------
        topologic.Face
            The created face with internal boundaries added to it.

        """

        if not isinstance(face, topologic.Face):
            print("Face.AddInternalBoundaries - Error: The input face parameter is not a valid topologic face. Returning None.")
            return None
        if not isinstance(wires, list):
            print("Face.AddInternalBoundaries - Warning: The input wires parameter is not a valid list. Returning the input face.")
            return face
        wireList = [w for w in wires if isinstance(w, topologic.Wire)]
        if len(wireList) < 1:
            print("Face.AddInternalBoundaries - Warning: The input wires parameter does not contain any valid wires. Returning the input face.")
            return face
        faceeb = face.ExternalBoundary()
        faceibList = []
        _ = face.InternalBoundaries(faceibList)
        for wire in wires:
            faceibList.append(wire)
        return topologic.Face.ByExternalInternalBoundaries(faceeb, faceibList)

    @staticmethod
    def AddInternalBoundariesCluster(face: topologic.Face, cluster: topologic.Cluster) -> topologic.Face:
        """
        Adds the input cluster of internal boundaries (closed wires) to the input face. Internal boundaries are considered holes in the input face.

        Parameters
        ----------
        face : topologic.Face
            The input face.
        cluster : topologic.Cluster
            The input cluster of internal boundaries (topologic wires).

        Returns
        -------
        topologic.Face
            The created face with internal boundaries added to it.

        """
        if not isinstance(face, topologic.Face):
            print("Face.AddInternalBoundariesCluster - Warning: The input cluster parameter is not a valid cluster. Returning None.")
            return None
        if not cluster:
            return face
        if not isinstance(cluster, topologic.Cluster):
            return face
        wires = []
        _ = cluster.Wires(None, wires)
        return Face.AddInternalBoundaries(face, wires)
    
    @staticmethod
    def Angle(faceA: topologic.Face, faceB: topologic.Face, mantissa: int = 6) -> float:
        """
        Returns the angle in degrees between the two input faces.

        Parameters
        ----------
        faceA : topologic.Face
            The first input face.
        faceB : topologic.Face
            The second input face.
        mantissa : int , optional
            The desired length of the mantissa. The default is 6.

        Returns
        -------
        float
            The angle in degrees between the two input faces.

        """
        from topologicpy.Vector import Vector
        if not isinstance(faceA, topologic.Face):
            print("Face.Angle - Warning: The input faceA parameter is not a valid topologic face. Returning None.")
            return None
        if not isinstance(faceB, topologic.Face):
            print("Face.Angle - Warning: The input faceB parameter is not a valid topologic face. Returning None.")
            return None
        dirA = Face.NormalAtParameters(faceA, 0.5, 0.5, "xyz", 3)
        dirB = Face.NormalAtParameters(faceB, 0.5, 0.5, "xyz", 3)
        return round((Vector.Angle(dirA, dirB)), mantissa)

    @staticmethod
    def Area(face: topologic.Face, mantissa: int = 6) -> float:
        """
        Returns the area of the input face.

        Parameters
        ----------
        face : topologic.Face
            The input face.
        mantissa : int , optional
            The desired length of the mantissa. The default is 6.

        Returns
        -------
        float
            The area of the input face.

        """
        if not isinstance(face, topologic.Face):
            print("Face.Area - Warning: The input face parameter is not a valid topologic face. Returning None.")
            return None
        area = None
        try:
            area = round(topologic.FaceUtility.Area(face), mantissa)
        except:
            area = None
        return area

    @staticmethod
    def BoundingRectangle(topology: topologic.Topology, optimize: int = 0, tolerance: float = 0.0001) -> topologic.Face:
        """
        Returns a face representing a bounding rectangle of the input topology. The returned face contains a dictionary with key "zrot" that represents rotations around the Z axis. If applied the resulting face will become axis-aligned.

        Parameters
        ----------
        topology : topologic.Topology
            The input topology.
        optimize : int , optional
            If set to an integer from 1 (low optimization) to 10 (high optimization), the method will attempt to optimize the bounding rectangle so that it reduces its surface area. The default is 0 which will result in an axis-aligned bounding rectangle. The default is 0.
        tolerance : float , optional
            The desired tolerance. The default is 0.0001.
        
        Returns
        -------
        topologic.Face
            The bounding rectangle of the input topology.

        """
        from topologicpy.Wire import Wire
        from topologicpy.Face import Face
        from topologicpy.Cluster import Cluster
        from topologicpy.Topology import Topology
        from topologicpy.Dictionary import Dictionary
        def bb(topology):
            vertices = []
            _ = topology.Vertices(None, vertices)
            x = []
            y = []
            for aVertex in vertices:
                x.append(aVertex.X())
                y.append(aVertex.Y())
            minX = min(x)
            minY = min(y)
            maxX = max(x)
            maxY = max(y)
            return [minX, minY, maxX, maxY]

        if not isinstance(topology, topologic.Topology):
            print("Face.BoundingRectangle - Warning: The input topology parameter is not a valid topologic topology. Returning None.")
            return None
        vertices = Topology.SubTopologies(topology, subTopologyType="vertex")
        topology = Cluster.ByTopologies(vertices)
        boundingBox = bb(topology)
        minX = boundingBox[0]
        minY = boundingBox[1]
        maxX = boundingBox[2]
        maxY = boundingBox[3]
        w = abs(maxX - minX)
        l = abs(maxY - minY)
        best_area = l*w
        orig_area = best_area
        best_z = 0
        best_bb = boundingBox
        origin = Topology.Centroid(topology)
        optimize = min(max(optimize, 0), 10)
        if optimize > 0:
            factor = (round(((11 - optimize)/30 + 0.57), 2))
            flag = False
            for n in range(10,0,-1):
                if flag:
                    break
                za = n
                zb = 90+n
                zc = n
                for z in range(za,zb,zc):
                    if flag:
                        break
                    t = Topology.Rotate(topology, origin=origin, x=0,y=0,z=1, degree=z)
                    minX, minY, maxX, maxY = bb(t)
                    w = abs(maxX - minX)
                    l = abs(maxY - minY)
                    area = l*w
                    if area < orig_area*factor:
                        best_area = area
                        best_z = z
                        best_bb = [minX, minY, maxX, maxY]
                        flag = True
                        break
                    if area < best_area:
                        best_area = area
                        best_z = z
                        best_bb = [minX, minY, maxX, maxY]
                        
        else:
            best_bb = boundingBox

        minX, minY, maxX, maxY = best_bb
        vb1 = topologic.Vertex.ByCoordinates(minX, minY, 0)
        vb2 = topologic.Vertex.ByCoordinates(maxX, minY, 0)
        vb3 = topologic.Vertex.ByCoordinates(maxX, maxY, 0)
        vb4 = topologic.Vertex.ByCoordinates(minX, maxY, 0)

        baseWire = Wire.ByVertices([vb1, vb2, vb3, vb4], close=True)
        baseFace = Face.ByWire(baseWire, tolerance=tolerance)
        baseFace = Topology.Rotate(baseFace, origin=origin, x=0,y=0,z=1, degree=-best_z)
        dictionary = Dictionary.ByKeysValues(["zrot"], [best_z])
        baseFace = Topology.SetDictionary(baseFace, dictionary)
        return baseFace
    
    @staticmethod
    def ByEdges(edges: list, tolerance : float = 0.0001) -> topologic.Face:
        """
        Creates a face from the input list of edges.

        Parameters
        ----------
        edges : list
            The input list of edges.
        tolerance : float , optional
            The desired tolerance. The default is 0.0001.

        Returns
        -------
        face : topologic.Face
            The created face.

        """
        from topologicpy.Wire import Wire
        if not isinstance(edges, list):
            print("Face.ByEdges - Error: The input edges parameter is not a valid list. Returning None.")
            return None
        edges = [e for e in edges if isinstance(e, topologic.Edge)]
        if len(edges) < 1:
            print("Face.ByEdges - Error: The input edges parameter does not contain any valid edges. Returning None.")
            return None
        wire = Wire.ByEdges(edges, tolerance=tolerance)
        if not isinstance(wire, topologic.Wire):
            print("Face.ByEdges - Error: Could not create the required wire. Returning None.")
            return None
        return Face.ByWire(wire, tolerance=tolerance)

    @staticmethod
    def ByEdgesCluster(cluster: topologic.Cluster, tolerance: float = 0.0001) -> topologic.Face:
        """
        Creates a face from the input cluster of edges.

        Parameters
        ----------
        cluster : topologic.Cluster
            The input cluster of edges.
        tolerance : float , optional
            The desired tolerance. The default is 0.0001.

        Returns
        -------
        face : topologic.Face
            The created face.

        """
        from topologicpy.Cluster import Cluster
        if not isinstance(cluster, topologic.Cluster):
            print("Face.ByEdgesCluster - Warning: The input cluster parameter is not a valid topologic cluster. Returning None.")
            return None
        edges = Cluster.Edges(cluster)
        if len(edges) < 1:
            print("Face.ByEdgesCluster - Warning: The input cluster parameter does not contain any valid edges. Returning None.")
            return None
        return Face.ByEdges(edges, tolerance=tolerance)

    @staticmethod
    def ByOffset(face: topologic.Face, offset: float = 1.0, miter: bool = False,
                 miterThreshold: float = None, offsetKey: str = None,
                 miterThresholdKey: str = None, step: bool = True, tolerance: float = 0.0001) -> topologic.Face:
        """
        Creates an offset wire from the input wire.

        Parameters
        ----------
        wire : topologic.Wire
            The input wire.
        offset : float , optional
            The desired offset distance. The default is 1.0.
        miter : bool , optional
            if set to True, the corners will be mitered. The default is False.
        miterThreshold : float , optional
            The distance beyond which a miter should be added. The default is None which means the miter threshold is set to the offset distance multiplied by the square root of 2.
        offsetKey : str , optional
            If specified, the dictionary of the edges will be queried for this key to sepcify the desired offset. The default is None.
        miterThresholdKey : str , optional
            If specified, the dictionary of the vertices will be queried for this key to sepcify the desired miter threshold distance. The default is None.
        step : bool , optional
            If set to True, The transition between collinear edges with different offsets will be a step. Otherwise, it will be a continous edge. The default is True.
        tolerance : float , optional
            The desired tolerance. The default is 0.0001.
        Returns
        -------
        topologic.Wire
            The created wire.

        """
        from topologicpy.Wire import Wire
        if not isinstance(face, topologic.Face):
            print("Face.ByOffset - Warning: The input face parameter is not a valid toplogic face. Returning None.")
            return None
        eb = Face.Wire(face)
        internal_boundaries = Face.InternalBoundaries(face)
        offset_external_boundary = Wire.ByOffset(wire=eb, offset=offset, miter=miter, miterThreshold=miterThreshold, offsetKey=offsetKey, miterThresholdKey=miterThresholdKey, step=step)
        offset_internal_boundaries = []
        for internal_boundary in internal_boundaries:
            offset_internal_boundaries.append(Wire.ByOffset(wire=internal_boundary, offset=offset, miter=miter, miterThreshold=miterThreshold, offsetKey=offsetKey, miterThresholdKey=miterThresholdKey, step=step))
        return Face.ByWires(offset_external_boundary, offset_internal_boundaries, tolerance=tolerance)
    
    @staticmethod
    def ByShell(shell: topologic.Shell, origin: topologic.Vertex = None, angTolerance: float = 0.1, tolerance: float = 0.0001)-> topologic.Face:
        """
        Creates a face by merging the faces of the input shell.

        Parameters
        ----------
        shell : topologic.Shell
            The input shell.
        angTolerance : float , optional
            The desired angular tolerance. The default is 0.1.
        tolerance : float , optional
            The desired tolerance. The default is 0.0001.

        Returns
        -------
        topologic.Face
            The created face.

        """
        from topologicpy.Vertex import Vertex
        from topologicpy.Wire import Wire
        from topologicpy.Shell import Shell
        from topologicpy.Cluster import Cluster
        from topologicpy.Topology import Topology
        from topologicpy.Dictionary import Dictionary
        
        def planarizeList(wireList):
            returnList = []
            for aWire in wireList:
                returnList.append(Wire.Planarize(aWire))
            return returnList
        
        if not isinstance(shell, topologic.Shell):
            print("Face.ByShell - Error: The input shell parameter is not a valid toplogic shell. Returning None.")
            return None
        
        if origin == None:
            origin = Topology.Centroid(shell)
        if not isinstance(origin, topologic.Vertex):
            print("Face.ByShell - Error: The input origin parameter is not a valid topologic vertex. Returning None.")
            return None
        world_origin = Vertex.Origin()
        planar_shell = Shell.Planarize(shell)
        normal = Face.Normal(Topology.Faces(planar_shell)[0])
        planar_shell = Topology.Flatten(planar_shell, origin=origin, direction=normal)
        d = Topology.Dictionary(planar_shell)
        phi = Dictionary.ValueAtKey(d, 'phi')
        theta = Dictionary.ValueAtKey(d, 'theta')
        x_tran = Dictionary.ValueAtKey(d, 'x')
        y_tran = Dictionary.ValueAtKey(d, 'y')
        z_tran = Dictionary.ValueAtKey(d, 'z')
        vertices = Shell.Vertices(planar_shell)
        new_vertices = []
        for v in vertices:
            x, y, z = Vertex.Coordinates(v)
            new_v = Vertex.ByCoordinates(x,y,0)
            new_vertices.append(new_v)
        planar_shell = Topology.SelfMerge(Topology.ReplaceVertices(planar_shell, verticesA=vertices, verticesB=new_vertices))
        ext_boundary = Shell.ExternalBoundary(planar_shell, tolerance=tolerance)
        ext_boundary = Topology.RemoveCollinearEdges(ext_boundary, angTolerance)
        if not isinstance(ext_boundary, topologic.Topology):
            print("Face.ByShell - Error: Could not derive the external boundary of the input shell parameter. Returning None.")
            return None

        if isinstance(ext_boundary, topologic.Wire):
            if not Topology.IsPlanar(ext_boundary, tolerance=tolerance):
                ext_boundary = Wire.Planarize(ext_boundary, origin=origin, tolerance=tolerance)
            ext_boundary = Topology.RemoveCollinearEdges(ext_boundary, angTolerance)
            try:
                face = Face.ByWire(ext_boundary)
                face = Topology.Rotate(face, world_origin, 0, 1, 0, theta)
                face = Topology.Rotate(face, world_origin, 0, 0, 1, phi)
                face = Topology.Translate(face, x_tran, y_tran, z_tran)
                return face
            except:
                print("Face.ByShell - Error: The operation failed. Returning None.")
                return None
        elif isinstance(ext_boundary, topologic.Cluster): # The shell has holes.
            wires = []
            _ = ext_boundary.Wires(None, wires)
            faces = []
            areas = []
            for wire in wires:
                aFace = Face.ByWire(wire, tolerance=tolerance)
                if not isinstance(aFace, topologic.Face):
                    print("Face.ByShell - Error: The operation failed. Returning None.")
                    return None
                anArea = abs(Face.Area(aFace))
                faces.append(aFace)
                areas.append(anArea)
            max_index = areas.index(max(areas))
            ext_boundary = faces[max_index]
            int_boundaries = list(set(faces) - set([ext_boundary]))
            int_wires = []
            for int_boundary in int_boundaries:
                temp_wires = []
                _ = int_boundary.Wires(None, temp_wires)
                int_wires.append(Topology.RemoveCollinearEdges(temp_wires[0], angTolerance))
            temp_wires = []
            _ = ext_boundary.Wires(None, temp_wires)
            ext_wire = Topology.RemoveCollinearEdges(temp_wires[0], angTolerance)
            face = Face.ByWires(ext_wire, int_wires)
           
            face = Topology.Rotate(face, world_origin, 0, 1, 0, theta)
            face = Topology.Rotate(face, world_origin, 0, 0, 1, phi)
            face = Topology.Translate(face, x_tran, y_tran, z_tran)
            return face
        else:
            return None
    
    @staticmethod
    def ByVertices(vertices: list) -> topologic.Face:
        
        """
        Creates a face from the input list of vertices.

        Parameters
        ----------
        vertices : list
            The input list of vertices.

        Returns
        -------
        topologic.Face
            The created face.

        """
        from topologicpy.Topology import Topology
        from topologicpy.Wire import Wire

        if not isinstance(vertices, list):
            return None
        vertexList = [x for x in vertices if isinstance(x, topologic.Vertex)]
        if len(vertexList) < 3:
            return None
        
        w = Wire.ByVertices(vertexList)
        f = Face.ByExternalBoundary(w)
        return f

    @staticmethod
    def ByVerticesCluster(cluster: topologic.Cluster) -> topologic.Face:
        """
        Creates a face from the input cluster of vertices.

        Parameters
        ----------
        cluster : topologic.Cluster
            The input cluster of vertices.

        Returns
        -------
        topologic.Face
            The crearted face.

        """
        from topologicpy.Cluster import Cluster
        if not isinstance(cluster, topologic.Cluster):
            return None
        vertices = Cluster.Vertices(cluster)
        return Face.ByVertices(vertices)

    @staticmethod
    def ByWire(wire: topologic.Wire, tolerance: float = 0.0001) -> topologic.Face:
        """
        Creates a face from the input closed wire.

        Parameters
        ----------
        wire : topologic.Wire
            The input wire.

        Returns
        -------
        topologic.Face or list
            The created face. If the wire is non-planar, the method will attempt to triangulate the wire and return a list of faces.

        """
        from topologicpy.Vertex import Vertex
        from topologicpy.Wire import Wire
        from topologicpy.Shell import Shell
        from topologicpy.Cluster import Cluster
        from topologicpy.Topology import Topology
        from topologicpy.Dictionary import Dictionary
        import random

        def triangulateWire(wire):
            wire = Topology.RemoveCollinearEdges(wire)
            vertices = Topology.Vertices(wire)
            shell = Shell.Delaunay(vertices)
            if isinstance(shell, topologic.Topology):
                return Topology.Faces(shell)
            else:
                return []
        if not isinstance(wire, topologic.Wire):
            print("Face.ByWire - Error: The input wire parameter is not a valid topologic wire. Returning None.")
            return None
        if not Wire.IsClosed(wire):
            print("Face.ByWire - Error: The input wire parameter is not a closed topologic wire. Attempting to close it.")
            wire = Wire.Close(wire)
            wire = Wire.Planarize(wire)
            if not Wire.IsClosed(wire):
                print("Face.ByWire - Error: Could not close the input wire parameter. Giving up and returning None.")
                return None
        
        edges = Wire.Edges(wire)
        wire = Topology.SelfMerge(Cluster.ByTopologies(edges))
        vertices = Wire.Vertices(wire)
        fList = []
        if isinstance(wire, topologic.Wire):
            try:
                fList = topologic.Face.ByExternalBoundary(wire)
            except:
                print("Face.ByWire - Warning: Could not create face by external boundary. Trying other methods.")
                if len(vertices) > 3:
                    fList = triangulateWire(wire)
                else:
                    fList = []
        
        if not isinstance(fList, list):
            fList = [fList]

        returnList = []
        for f in fList:
            if Face.Area(f) < 0:
                wire = Face.ExternalBoundary(f)
                wire = Wire.Invert(wire)
                try:
                    f = topologic.Face.ByExternalBoundary(wire)
                    returnList.append(f)
                except:
                    pass
            else:
                returnList.append(f)
        if len(returnList) == 0:
            print("Face.ByWire - Error: Could not build a face from the input wire parameter. Returning None.")
            return None
        elif len(returnList) == 1:
            return returnList[0]
        else:
            return returnList

    @staticmethod
    def ByWires(externalBoundary: topologic.Wire, internalBoundaries: list = [], tolerance: float = 0.0001) -> topologic.Face:
        """
        Creates a face from the input external boundary (closed wire) and the input list of internal boundaries (closed wires).

        Parameters
        ----------
        externalBoundary : topologic.Wire
            The input external boundary.
        internalBoundaries : list , optional
            The input list of internal boundaries (closed wires). The default is an empty list.
        tolerance : float, optional
            The desired tolerance. The default is 0.0001.

        Returns
        -------
        topologic.Face
            The created face.

        """
        if not isinstance(externalBoundary, topologic.Wire):
            print("Face.ByWires - Error: The input externalBoundary parameter is not a valid topologic wire. Returning None.")
            return None
        if not Wire.IsClosed(externalBoundary):
            print("Face.ByWires - Error: The input externalBoundary parameter is not a closed topologic wire. Returning None.")
            return None
        ibList = [x for x in internalBoundaries if isinstance(x, topologic.Wire) and Wire.IsClosed(x)]
        face = None
        try:
            face = topologic.Face.ByExternalInternalBoundaries(externalBoundary, ibList, tolerance)
        except:
            print("Face.ByWires - Error: The operation failed. Returning None.")
            face = None
        return face


    @staticmethod
    def ByWiresCluster(externalBoundary: topologic.Wire, internalBoundariesCluster: topologic.Cluster = None, tolerance: float = 0.0001) -> topologic.Face:
        """
        Creates a face from the input external boundary (closed wire) and the input cluster of internal boundaries (closed wires).

        Parameters
        ----------
        externalBoundary : topologic.Wire
            The input external boundary (closed wire).
        internalBoundariesCluster : topologic.Cluster
            The input cluster of internal boundaries (closed wires). The default is None.
        tolerance : float , optional
            The desired tolerance. The default is 0.0001.
        
        Returns
        -------
        topologic.Face
            The created face.

        """
        from topologicpy.Wire import Wire
        from topologicpy.Cluster import Cluster
        if not isinstance(externalBoundary, topologic.Wire):
            print("Face.ByWiresCluster - Error: The input externalBoundary parameter is not a valid topologic wire. Returning None.")
            return None
        if not Wire.IsClosed(externalBoundary):
            print("Face.ByWiresCluster - Error: The input externalBoundary parameter is not a closed topologic wire. Returning None.")
            return None
        if not internalBoundariesCluster:
            internalBoundaries = []
        elif not isinstance(internalBoundariesCluster, topologic.Cluster):
            print("Face.ByWiresCluster - Error: The input internalBoundariesCluster parameter is not a valid topologic cluster. Returning None.")
            return None
        else:
            internalBoundaries = Cluster.Wires(internalBoundariesCluster)
        return Face.ByWires(externalBoundary, internalBoundaries, tolerance=tolerance)
    
    @staticmethod
    def NorthArrow(origin: topologic.Vertex = None, radius: float = 0.5, sides: int = 16, direction: list = [0,0,1], northAngle: float = 0.0,
                   placement: str = "center", tolerance: float = 0.0001) -> topologic.Face:
        """
        Creates a north arrow.

        Parameters
        ----------
        origin : topologic.Vertex, optional
            The location of the origin of the circle. The default is None which results in the circle being placed at (0,0,0).
        radius : float , optional
            The radius of the circle. The default is 1.
        sides : int , optional
            The number of sides of the circle. The default is 16.
        direction : list , optional
            The vector representing the up direction of the circle. The default is [0,0,1].
        northAngle : float , optional
            The angular offset in degrees from the positive Y axis direction. The angle is measured in a counter-clockwise fashion where 0 is positive Y, 90 is negative X, 180 is negative Y, and 270 is positive X.
        placement : str , optional
            The description of the placement of the origin of the circle. This can be "center", "lowerleft", "upperleft", "lowerright", or "upperright". It is case insensitive. The default is "center".
        tolerance : float , optional
            The desired tolerance. The default is 0.0001.

        Returns
        -------
        topologic.Face
            The created circle.

        """
        from topologicpy.Topology import Topology
        from topologicpy.Vertex import Vertex
        if not origin:
            origin = Vertex.Origin()
        
        c = Face.Circle(origin=origin, radius=radius, sides=sides, direction=[0,0,1], placement="center", tolerance=tolerance)
        r = Face.Rectangle(origin=origin, width=radius*0.01,length=radius*1.2, placement="lowerleft")
        r = Topology.Translate(r, -0.005*radius,0,0)
        arrow = Topology.Difference(c, r, tolerance=tolerance)
        arrow = Topology.Rotate(arrow, Vertex.Origin(), 0,0,1,northAngle)
        if placement.lower() == "lowerleft":
            arrow = Topology.Translate(arrow, radius, radius, 0)
        elif placement.lower() == "upperleft":
            arrow = Topology.Translate(arrow, radius, -radius, 0)
        elif placement.lower() == "lowerright":
            arrow = Topology.Translate(arrow, -radius, radius, 0)
        elif placement.lower() == "upperright":
            arrow = Topology.Translate(arrow, -radius, -radius, 0)
        x1 = origin.X()
        y1 = origin.Y()
        z1 = origin.Z()
        x2 = origin.X() + direction[0]
        y2 = origin.Y() + direction[1]
        z2 = origin.Z() + direction[2]
        dx = x2 - x1
        dy = y2 - y1
        dz = z2 - z1    
        dist = math.sqrt(dx**2 + dy**2 + dz**2)
        phi = math.degrees(math.atan2(dy, dx)) # Rotation around Y-Axis
        if dist < 0.0001:
            theta = 0
        else:
            theta = math.degrees(math.acos(dz/dist)) # Rotation around Z-Axis
        arrow = Topology.Rotate(arrow, origin, 0, 1, 0, theta)
        arrow = Topology.Rotate(arrow, origin, 0, 0, 1, phi)
        return arrow

    @staticmethod
    def Circle(origin: topologic.Vertex = None, radius: float = 0.5, sides: int = 16, fromAngle: float = 0.0, toAngle: float = 360.0, direction: list = [0,0,1],
                   placement: str = "center", tolerance: float = 0.0001) -> topologic.Face:
        """
        Creates a circle.

        Parameters
        ----------
        origin : topologic.Vertex, optional
            The location of the origin of the circle. The default is None which results in the circle being placed at (0,0,0).
        radius : float , optional
            The radius of the circle. The default is 1.
        sides : int , optional
            The number of sides of the circle. The default is 16.
        fromAngle : float , optional
            The angle in degrees from which to start creating the arc of the circle. The default is 0.
        toAngle : float , optional
            The angle in degrees at which to end creating the arc of the circle. The default is 360.
        direction : list , optional
            The vector representing the up direction of the circle. The default is [0,0,1].
        placement : str , optional
            The description of the placement of the origin of the circle. This can be "center", "lowerleft", "upperleft", "lowerright", or "upperright". It is case insensitive. The default is "center".
        tolerance : float , optional
            The desired tolerance. The default is 0.0001.

        Returns
        -------
        topologic.Face
            The created circle.

        """
        from topologicpy.Wire import Wire
        wire = Wire.Circle(origin=origin, radius=radius, sides=sides, fromAngle=fromAngle, toAngle=toAngle, close=True, direction=direction, placement=placement, tolerance=tolerance)
        if not isinstance(wire, topologic.Wire):
            return None
        return Face.ByWire(wire, tolerance=tolerance)

    @staticmethod
    def Compactness(face: topologic.Face, mantissa: int = 6) -> float:
        """
        Returns the compactness measure of the input face. See https://en.wikipedia.org/wiki/Compactness_measure_of_a_shape

        Parameters
        ----------
        face : topologic.Face
            The input face.
        mantissa : int , optional
            The desired length of the mantissa. The default is 6.

        Returns
        -------
        float
            The compactness measure of the input face.

        """
        exb = face.ExternalBoundary()
        edges = []
        _ = exb.Edges(None, edges)
        perimeter = 0.0
        for anEdge in edges:
            perimeter = perimeter + abs(topologic.EdgeUtility.Length(anEdge))
        area = abs(Face.Area(face))
        compactness  = 0
        #From https://en.wikipedia.org/wiki/Compactness_measure_of_a_shape

        if area <= 0:
            return None
        if perimeter <= 0:
            return None
        compactness = (math.pi*(2*math.sqrt(area/math.pi)))/perimeter
        return round(compactness, mantissa)

    @staticmethod
    def CompassAngle(face: topologic.Face, north: list = None, mantissa: int = 6) -> float:
        """
        Returns the horizontal compass angle in degrees between the normal vector of the input face and the input vector. The angle is measured in counter-clockwise fashion. Only the first two elements of the vectors are considered.

        Parameters
        ----------
        face : topologic.Face
            The input face.
        north : list , optional
            The second vector representing the north direction. The default is the positive YAxis ([0,1,0]).
        mantissa : int, optional
            The length of the desired mantissa. The default is 4.
        tolerance : float , optional
            The desired tolerance. The default is 0.0001.

        Returns
        -------
        float
            The horizontal compass angle in degrees between the direction of the face and the second input vector.

        """
        from topologicpy.Vector import Vector
        if not isinstance(face, topologic.Face):
            return None
        if not north:
            north = Vector.North()
        dirA = Face.NormalAtParameters(face,mantissa=mantissa)
        return Vector.CompassAngle(vectorA=dirA, vectorB=north, mantissa=mantissa)

    @staticmethod
    def Edges(face: topologic.Face) -> list:
        """
        Returns the edges of the input face.

        Parameters
        ----------
        face : topologic.Face
            The input face.

        Returns
        -------
        list
            The list of edges.

        """
        if not isinstance(face, topologic.Face):
            return None
        edges = []
        _ = face.Edges(None, edges)
        return edges

    @staticmethod
    def Einstein(origin: topologic.Vertex = None, radius: float = 0.5, direction: list = [0,0,1],
                 placement: str = "center", tolerance: float=0.0001) -> topologic.Face:
        """
        Creates an aperiodic monotile, also called an 'einstein' tile (meaning one tile in German, not the name of the famous physist). See https://arxiv.org/abs/2303.10798

        Parameters
        ----------
        origin : topologic.Vertex , optional
            The location of the origin of the tile. The default is None which results in the tiles first vertex being placed at (0,0,0).
        radius : float , optional
            The radius of the hexagon determining the size of the tile. The default is 0.5.
        direction : list , optional
            The vector representing the up direction of the ellipse. The default is [0,0,1].
        placement : str , optional
            The description of the placement of the origin of the hexagon determining the location of the tile. This can be "center", or "lowerleft". It is case insensitive. The default is "center".
        tolerance : float , optional
            The desired tolerance. The default is 0.0001.
        
        Returns
        --------
            topologic.Face
                The created Einstein tile.

        """
        from topologicpy.Wire import Wire

        wire = Wire.Einstein(origin=origin, radius=radius, direction=direction, placement=placement)
        if not isinstance(wire, topologic.Wire):
            print("Face.Einstein - Error: Could not create base wire for the Einstein tile. Returning None.")
            return None
        return Face.ByWire(wire, tolerance=tolerance)
    
    @staticmethod
    def ExternalBoundary(face: topologic.Face) -> topologic.Wire:
        """
        Returns the external boundary (closed wire) of the input face.

        Parameters
        ----------
        face : topologic.Face
            The input face.

        Returns
        -------
        topologic.Wire
            The external boundary of the input face.

        """
        return face.ExternalBoundary()
    
    @staticmethod
    def FacingToward(face: topologic.Face, direction: list = [0,0,-1], asVertex: bool = False, tolerance: float = 0.0001) -> bool:
        """
        Returns True if the input face is facing toward the input direction.

        Parameters
        ----------
        face : topologic.Face
            The input face.
        direction : list , optional
            The input direction. The default is [0,0,-1].
        asVertex : bool , optional
            If set to True, the direction is treated as an actual vertex in 3D space. The default is False.
        tolerance : float , optional
            The desired tolerance. The default is 0.0001.

        Returns
        -------
        bool
            True if the face is facing toward the direction. False otherwise.

        """
        faceNormal = topologic.FaceUtility.NormalAtParameters(face,0.5, 0.5)
        faceCenter = topologic.FaceUtility.VertexAtParameters(face,0.5,0.5)
        cList = [faceCenter.X(), faceCenter.Y(), faceCenter.Z()]
        try:
            vList = [direction.X(), direction.Y(), direction.Z()]
        except:
            try:
                vList = [direction[0], direction[1], direction[2]]
            except:
                raise Exception("Face.FacingToward - Error: Could not get the vector from the input direction")
        if asVertex:
            dV = [vList[0]-cList[0], vList[1]-cList[1], vList[2]-cList[2]]
        else:
            dV = vList
        uV = Vector.Normalize(dV)
        dot = sum([i*j for (i, j) in zip(uV, faceNormal)])
        if dot < tolerance:
            return False
        return True
    
    @staticmethod
    def Flatten(face: topologic.Face, originA: topologic.Vertex = None,
                originB: topologic.Vertex = None, direction: list = None, tolerance: float = 0.0001) -> topologic.Face:
        """
        Flattens the input face such that its center of mass is located at the origin and its normal is pointed in the positive Z axis.

        Parameters
        ----------
        face : topologic.Face
            The input face.
        originA : topologic.Vertex , optional
            The old location to use as the origin of the movement. If set to None, the center of mass of the input topology is used. The default is None.
        originB : topologic.Vertex , optional
            The new location at which to place the topology. If set to None, the world origin (0,0,0) is used. The default is None.
        direction : list , optional
            The direction, expressed as a list of [X,Y,Z] that signifies the direction of the face. If set to None, the normal at *u* 0.5 and *v* 0.5 is considered the direction of the face. The deafult is None.
        tolerance : float , optional
            The desired tolerance. The default is 0.0001.
        Returns
        -------
        topologic.Face
            The flattened face.

        """

        from topologicpy.Vertex import Vertex

        def leftMost(vertices, tolerance = 0.0001):
            xCoords = []
            for v in vertices:
                xCoords.append(Vertex.Coordinates(vertices[0])[0])
            minX = min(xCoords)
            lmVertices = []
            for v in vertices:
                if abs(Vertex.Coordinates(vertices[0])[0] - minX) <= tolerance:
                    lmVertices.append(v)
            return lmVertices
        
        def bottomMost(vertices, tolerance = 0.0001):
            yCoords = []
            for v in vertices:
                yCoords.append(Vertex.Coordinates(vertices[0])[1])
            minY = min(yCoords)
            bmVertices = []
            for v in vertices:
                if abs(Vertex.Coordinates(vertices[0])[1] - minY) <= tolerance:
                    bmVertices.append(v)
            return bmVertices

        def vIndex(v, vList, tolerance):
            for i in range(len(vList)):
                if Vertex.Distance(v, vList[i]) < tolerance:
                    return i+1
            return None
        
        #  rotate cycle path such that it begins with the smallest node
        def rotate_to_smallest(path):
            n = path.index(min(path))
            return path[n:]+path[:n]
        
        #  rotate vertices list so that it begins with the input vertex
        def rotate_vertices(vertices, vertex):
            n = vertices.index(vertex)
            return vertices[n:]+vertices[:n]
        
        from topologicpy.Vertex import Vertex
        from topologicpy.Topology import Topology
        from topologicpy.Dictionary import Dictionary
        if not isinstance(face, topologic.Face):
            return None
        if not isinstance(originA, topologic.Vertex):
            originA = Topology.CenterOfMass(face)
        if not isinstance(originB, topologic.Vertex):
            originB = Vertex.ByCoordinates(0,0,0)
        cm = originA
        world_origin = originB
        if not direction or len(direction) < 3:
            direction = Face.NormalAtParameters(face, 0.5, 0.5)
        x1 = Vertex.X(cm)
        y1 = Vertex.Y(cm)
        z1 = Vertex.Z(cm)
        x2 = Vertex.X(cm) + direction[0]
        y2 = Vertex.Y(cm) + direction[1]
        z2 = Vertex.Z(cm) + direction[2]
        dx = x2 - x1
        dy = y2 - y1
        dz = z2 - z1    
        dist = math.sqrt(dx**2 + dy**2 + dz**2)
        phi = math.degrees(math.atan2(dy, dx)) # Rotation around Y-Axis
        if dist < 0.0001:
            theta = 0
        else:
            theta = math.degrees(math.acos(dz/dist)) # Rotation around Z-Axis
        flatFace = Topology.Translate(face, -cm.X(), -cm.Y(), -cm.Z())
        flatFace = Topology.Rotate(flatFace, world_origin, 0, 0, 1, -phi)
        flatFace = Topology.Rotate(flatFace, world_origin, 0, 1, 0, -theta)
        # Ensure flatness. Force Z to be zero
        flatExternalBoundary = Face.ExternalBoundary(flatFace)
        flatFaceVertices = Topology.SubTopologies(flatExternalBoundary, subTopologyType="vertex")
    
        tempVertices = []
        for ffv in flatFaceVertices:
            tempVertices.append(Vertex.ByCoordinates(ffv.X(), ffv.Y(), 0))
        
        temp_v = bottomMost(leftMost(tempVertices))[0]
        tempVertices = rotate_vertices(tempVertices, temp_v)
        flatExternalBoundary = Wire.ByVertices(tempVertices)

        internalBoundaries = Face.InternalBoundaries(flatFace)
        flatInternalBoundaries = []
        for internalBoundary in internalBoundaries:
            ibVertices = Wire.Vertices(internalBoundary)
            tempVertices = []
            for ibVertex in ibVertices:
                tempVertices.append(Vertex.ByCoordinates(ibVertex.X(), ibVertex.Y(), 0))
            temp_v = bottomMost(leftMost(tempVertices))[0]
            tempVertices = rotate_vertices(tempVertices, temp_v)
            flatInternalBoundaries.append(Wire.ByVertices(tempVertices))
        flatFace = Face.ByWires(flatExternalBoundary, flatInternalBoundaries, tolerance=tolerance)
        dictionary = Dictionary.ByKeysValues(["x", "y", "z", "phi", "theta"], [cm.X(), cm.Y(), cm.Z(), phi, theta])
        flatFace = Topology.SetDictionary(flatFace, dictionary)
        return flatFace

    @staticmethod
    def Harmonize(face: topologic.Face, tolerance: float = 0.0001) -> topologic.Face:
        """
        Returns a harmonized version of the input face such that the *u* and *v* origins are always in the upperleft corner.

        Parameters
        ----------
        face : topologic.Face
            The input face.
        tolerance : float , optional
            The desired tolerance. The default is 0.0001.

        Returns
        -------
        topologic.Face
            The harmonized face.

        """
        from topologicpy.Vertex import Vertex
        from topologicpy.Wire import Wire
        from topologicpy.Topology import Topology
        from topologicpy.Dictionary import Dictionary

        if not isinstance(face, topologic.Face):
            print("Face.Harmonize - Error: The input face parameter is not a valid face. Returning None.")
            return None
        normal = Face.Normal(face)
        origin = Topology.Centroid(face)
        flatFace = Topology.Flatten(face, origin=origin, direction=normal)
        world_origin = Vertex.Origin()
        # Retrieve the needed transformations
        dictionary = Topology.Dictionary(flatFace)
        xTran = Dictionary.ValueAtKey(dictionary,"x")
        yTran = Dictionary.ValueAtKey(dictionary,"y")
        zTran = Dictionary.ValueAtKey(dictionary,"z")
        phi = Dictionary.ValueAtKey(dictionary,"phi")
        theta = Dictionary.ValueAtKey(dictionary,"theta")
        vertices = Wire.Vertices(Face.ExternalBoundary(flatFace))
        harmonizedEB = Wire.ByVertices(vertices)
        internalBoundaries = Face.InternalBoundaries(flatFace)
        harmonizedIB = []
        for ib in internalBoundaries:
            ibVertices = Wire.Vertices(ib)
            harmonizedIB.append(Wire.ByVertices(ibVertices))
        harmonizedFace = Face.ByWires(harmonizedEB, harmonizedIB, tolerance=tolerance)
        harmonizedFace = Topology.Rotate(harmonizedFace, origin=world_origin, x=0, y=1, z=0, degree=theta)
        harmonizedFace = Topology.Rotate(harmonizedFace, origin=world_origin, x=0, y=0, z=1, degree=phi)
        harmonizedFace = Topology.Translate(harmonizedFace, xTran, yTran, zTran)
        return harmonizedFace

    @staticmethod
    def InternalBoundaries(face: topologic.Face) -> list:
        """
        Returns the internal boundaries (closed wires) of the input face.

        Parameters
        ----------
        face : topologic.Face
            The input face.

        Returns
        -------
        list
            The list of internal boundaries (closed wires).

        """
        if not isinstance(face, topologic.Face):
            return None
        wires = []
        _ = face.InternalBoundaries(wires)
        return list(wires)

    @staticmethod
    def InternalVertex(face: topologic.Face, tolerance: float = 0.0001) -> topologic.Vertex:
        """
        Creates a vertex guaranteed to be inside the input face.

        Parameters
        ----------
        face : topologic.Face
            The input face.
        tolerance : float , optional
            The desired tolerance. The default is 0.0001.

        Returns
        -------
        topologic.Vertex
            The created vertex.

        """
        from topologicpy.Topology import Topology
        if not isinstance(face, topologic.Face):
            return None
        v = Topology.Centroid(face)
        if Face.IsInternal(face, v):
            return v
        l = [0.4,0.6,0.3,0.7,0.2,0.8,0.1,0.9]
        for u in l:
            for v in l:
                v = Face.VertexByParameters(face, u, v)
                if Face.IsInternal(face, v):
                    return v
        v = topologic.FaceUtility.InternalVertex(face, tolerance)
        return v

    @staticmethod
    def Invert(face: topologic.Face, tolerance: float = 0.0001) -> topologic.Face:
        """
        Creates a face that is an inverse (mirror) of the input face.

        Parameters
        ----------
        face : topologic.Face
            The input face.
        tolerance : float , optional
            The desired tolerance. The default is 0.0001.

        Returns
        -------
        topologic.Face
            The inverted face.

        """
        from topologicpy.Wire import Wire

        if not isinstance(face, topologic.Face):
            return None
        eb = Face.ExternalBoundary(face)
        vertices = Wire.Vertices(eb)
        vertices.reverse()
        inverted_wire = Wire.ByVertices(vertices)
        internal_boundaries = Face.InternalBoundaries(face)
        if not internal_boundaries:
            inverted_face = Face.ByWire(inverted_wire, tolerance=tolerance)
        else:
            inverted_face = Face.ByWires(inverted_wire, internal_boundaries, tolerance=tolerance)
        return inverted_face

    @staticmethod
    def IsCoplanar(faceA: topologic.Face, faceB: topologic.Face, tolerance: float = 0.0001) -> bool:
        """
        Returns True if the two input faces are coplanar. Returns False otherwise.

        Parameters
        ----------
        faceA : topologic.Face
            The first input face.
        faceB : topologic.Face
            The second input face
        tolerance : float , optional
            The desired tolerance. The deafault is 0.0001.

        Raises
        ------
        Exception
            Raises an exception if the angle between the two input faces cannot be determined.

        Returns
        -------
        bool
            True if the two input faces are coplanar. False otherwise.

        """
        if not isinstance(faceA, topologic.Face):
            print("Face.IsInide - Error: The input faceA parameter is not a valid topologic face. Returning None.")
            return None
        if not isinstance(faceB, topologic.Face):
            print("Face.IsInide - Error: The input faceB parameter is not a valid topologic face. Returning None.")
            return None
        dirA = Face.NormalAtParameters(faceA, 0.5, 0.5, "xyz", 3)
        dirB = Face.NormalAtParameters(faceB, 0.5, 0.5, "xyz", 3)
        return Vector.IsCollinear(dirA, dirB, tolerance)
    
    @staticmethod
    def IsInside(face: topologic.Face, vertex: topologic.Vertex, tolerance: float = 0.0001) -> bool:
        """
        DEPRECATED METHOD. DO NOT USE. INSTEAD USE Face.IsInternal.
        """
        print("Face.IsInside - Warning: Deprecated method. This method will be removed in the future. Instead, use Face.IsInternal.")
        return Face.IsInternal(face=face, vertex=vertex, tolerance=tolerance)
    
    @staticmethod
    def IsInternal(face: topologic.Face, vertex: topologic.Vertex, tolerance: float = 0.0001) -> bool:
        """
        Returns True if the input vertex is an internal vertex of the input face. Returns False otherwise.

        Parameters
        ----------
        face : topologic.Face
            The input face.
        vertex : topologic.Vertex
            The input vertex.
        tolerance : float , optional
            The desired tolerance. The default is 0.0001.

        Returns
        -------
        bool
            True if the input vertex is inside the input face. False otherwise.

        """
        from topologicpy.Vertex import Vertex
        from topologicpy.Cell import Cell
        from topologicpy.Cluster import Cluster
        from topologicpy.Topology import Topology
        from topologicpy.Dictionary import Dictionary
        
        if not isinstance(face, topologic.Face):
            print("Face.IsInternal - Error: The input face parameter is not a valid topologic face. Returning None.")
            return None
        if not isinstance(vertex, topologic.Vertex):
            print("Face.IsInternal - Error: The input vertex parameter is not a valid topologic vertex. Returning None.")
            return None
        # Test the distance first
        if Vertex.PerpendicularDistance(vertex, face) > tolerance:
            return False
        status = False
        try:
            status = topologic.FaceUtility.IsInside(face, vertex, tolerance)
        except:
            print("Face.IsInternal - Warning: Could not determine if vertex is inside face. Returning False.")
            clus = Cluster.ByTopologies([vertex, face])
            status = False
        return status
    
    @staticmethod
    def MedialAxis(face: topologic.Face, resolution: int = 0, externalVertices: bool = False, internalVertices: bool = False, toLeavesOnly: bool = False, angTolerance: float = 0.1, tolerance: float = 0.0001) -> topologic.Wire:
        """
        Returns a wire representing an approximation of the medial axis of the input topology. See https://en.wikipedia.org/wiki/Medial_axis.

        Parameters
        ----------
        face : topologic.Face
            The input face.
        resolution : int , optional
            The desired resolution of the solution (range is 0: standard resolution to 10: high resolution). This determines the density of the sampling along each edge. The default is 0.
        externalVertices : bool , optional
            If set to True, the external vertices of the face will be connected to the nearest vertex on the medial axis. The default is False.
        internalVertices : bool , optional
            If set to True, the internal vertices of the face will be connected to the nearest vertex on the medial axis. The default is False.
        toLeavesOnly : bool , optional
            If set to True, the vertices of the face will be connected to the nearest vertex on the medial axis only if this vertex is a leaf (end point). Otherwise, it will connect to any nearest vertex. The default is False.
        angTolerance : float , optional
            The desired angular tolerance in degrees for removing collinear edges. The default is 0.1.
        tolerance : float , optional
            The desired tolerance. The default is 0.0001.
        
        Returns
        -------
        topologic.Wire
            The medial axis of the input face.

        """
        from topologicpy.Vertex import Vertex
        from topologicpy.Edge import Edge
        from topologicpy.Wire import Wire
        from topologicpy.Shell import Shell
        from topologicpy.Cluster import Cluster
        from topologicpy.Topology import Topology
        from topologicpy.Dictionary import Dictionary

        def touchesEdge(vertex,edges, tolerance=0.0001):
            if not isinstance(vertex, topologic.Vertex):
                return False
            for edge in edges:
                u = Edge.ParameterAtVertex(edge, vertex, mantissa=6)
                if not u:
                    continue
                if 0<u<1:
                    return True
            return False

        # Flatten the input face
        origin = Topology.Centroid(face)
        normal = Face.Normal(face)
        flatFace = Topology.Flatten(face, origin=origin, direction=normal)
        # Retrieve the needed transformations
        dictionary = Topology.Dictionary(flatFace)
        xTran = Dictionary.ValueAtKey(dictionary,"x")
        yTran = Dictionary.ValueAtKey(dictionary,"y")
        zTran = Dictionary.ValueAtKey(dictionary,"z")
        phi = Dictionary.ValueAtKey(dictionary,"phi")
        theta = Dictionary.ValueAtKey(dictionary,"theta")

        # Create a Vertex at the world's origin (0,0,0)
        world_origin = Vertex.Origin()

        faceEdges = Face.Edges(flatFace)
        vertices = []
        resolution = 10 - resolution
        resolution = min(max(resolution, 1), 10)
        for e in faceEdges:
            for n in range(resolution, 100, resolution):
                vertices.append(Edge.VertexByParameter(e,n*0.01))
        
        voronoi = Shell.Voronoi(vertices=vertices, face=flatFace)
        voronoiEdges = Shell.Edges(voronoi)

        medialAxisEdges = []
        for e in voronoiEdges:
            sv = Edge.StartVertex(e)
            ev = Edge.EndVertex(e)
            svTouchesEdge = touchesEdge(sv, faceEdges, tolerance=tolerance)
            evTouchesEdge = touchesEdge(ev, faceEdges, tolerance=tolerance)
            #connectsToCorners = (Vertex.Index(sv, faceVertices) != None) or (Vertex.Index(ev, faceVertices) != None)
            #if Face.IsInternal(flatFace, sv, tolerance=tolerance) and Face.IsInternal(flatFace, ev, tolerance=tolerance):
            if not svTouchesEdge and not evTouchesEdge:
                medialAxisEdges.append(e)

        extBoundary = Face.ExternalBoundary(flatFace)
        extVertices = Wire.Vertices(extBoundary)

        intBoundaries = Face.InternalBoundaries(flatFace)
        intVertices = []
        for ib in intBoundaries:
            intVertices = intVertices+Wire.Vertices(ib)
        
        theVertices = []
        if internalVertices:
            theVertices = theVertices+intVertices
        if externalVertices:
            theVertices = theVertices+extVertices

        tempWire = Topology.SelfMerge(Cluster.ByTopologies(medialAxisEdges), tolerance=tolerance)
        if isinstance(tempWire, topologic.Wire) and angTolerance > 0:
            tempWire = Wire.RemoveCollinearEdges(tempWire, angTolerance=angTolerance)
        medialAxisEdges = Wire.Edges(tempWire)
        for v in theVertices:
            nv = Vertex.NearestVertex(v, tempWire, useKDTree=False)

            if isinstance(nv, topologic.Vertex):
                if toLeavesOnly:
                    adjVertices = Topology.AdjacentTopologies(nv, tempWire)
                    if len(adjVertices) < 2:
                        medialAxisEdges.append(Edge.ByVertices([nv, v], tolerance=tolerance))
                else:
                    medialAxisEdges.append(Edge.ByVertices([nv, v], tolerance=tolerance))
        medialAxis = Topology.SelfMerge(Cluster.ByTopologies(medialAxisEdges), tolerance=tolerance)
        if isinstance(medialAxis, topologic.Wire) and angTolerance > 0:
            medialAxis = Topology.RemoveCollinearEdges(medialAxis, angTolerance=angTolerance)
        medialAxis = Topology.Rotate(medialAxis, origin=world_origin, x=0, y=1, z=0, degree=theta)
        medialAxis = Topology.Rotate(medialAxis, origin=world_origin, x=0, y=0, z=1, degree=phi)
        medialAxis = Topology.Translate(medialAxis, xTran, yTran, zTran)
        return medialAxis

    @staticmethod
    def Normal(face: topologic.Face, outputType: str = "xyz", mantissa: int = 6) -> list:
        """
        Returns the normal vector to the input face. A normal vector of a face is a vector perpendicular to it.

        Parameters
        ----------
        face : topologic.Face
            The input face.
        outputType : string , optional
            The string defining the desired output. This can be any subset or permutation of "xyz". It is case insensitive. The default is "xyz".
        mantissa : int , optional
            The desired length of the mantissa. The default is 6.

        Returns
        -------
        list
            The normal vector to the input face. This is computed at the approximate center of the face.

        """
        return Face.NormalAtParameters(face, u=0.5, v=0.5, outputType=outputType, mantissa=mantissa)

    @staticmethod
    def NormalAtParameters(face: topologic.Face, u: float = 0.5, v: float = 0.5, outputType: str = "xyz", mantissa: int = 6) -> list:
        """
        Returns the normal vector to the input face. A normal vector of a face is a vector perpendicular to it.

        Parameters
        ----------
        face : topologic.Face
            The input face.
        u : float , optional
            The *u* parameter at which to compute the normal to the input face. The default is 0.5.
        v : float , optional
            The *v* parameter at which to compute the normal to the input face. The default is 0.5.
        outputType : string , optional
            The string defining the desired output. This can be any subset or permutation of "xyz". It is case insensitive. The default is "xyz".
        mantissa : int , optional
            The desired length of the mantissa. The default is 6.

        Returns
        -------
        list
            The normal vector to the input face.

        """
        returnResult = []
        try:
            coords = topologic.FaceUtility.NormalAtParameters(face, u, v)
            x = round(coords[0], mantissa)
            y = round(coords[1], mantissa)
            z = round(coords[2], mantissa)
            outputType = list(outputType.lower())
            for axis in outputType:
                if axis == "x":
                    returnResult.append(x)
                elif axis == "y":
                    returnResult.append(y)
                elif axis == "z":
                    returnResult.append(z)
        except:
            returnResult = None
        return returnResult
    
    @staticmethod
    def NormalEdge(face: topologic.Face, length: float = 1.0) -> topologic.Edge:
        """
        Returns the normal vector to the input face as an edge with the desired input length. A normal vector of a face is a vector perpendicular to it.

        Parameters
        ----------
        face : topologic.Face
            The input face.
        length : float , optional
            The desired length of the normal edge. The default is 1.

        Returns
        -------
        topologic.Edge
            The created normal edge to the input face. This is computed at the approximate center of the face.

        """
        return Face.NormalEdgeAtParameters(face, u=0.5, v=0.5, length=length)

    @staticmethod
    def NormalEdgeAtParameters(face: topologic.Face, u: float = 0.5, v: float = 0.5, length: float = 1.0, tolerance: float = 0.0001) -> topologic.Edge:
        """
        Returns the normal vector to the input face as an edge with the desired input length. A normal vector of a face is a vector perpendicular to it.

        Parameters
        ----------
        face : topologic.Face
            The input face.
        u : float , optional
            The *u* parameter at which to compute the normal to the input face. The default is 0.5.
        v : float , optional
            The *v* parameter at which to compute the normal to the input face. The default is 0.5.
        length : float , optional
            The desired length of the normal edge. The default is 1.
        tolerance : float , optional
            The desired tolerance. The default is 0.0001.
        
        Returns
        -------
        topologic.Edge
            The created normal edge to the input face. This is computed at the approximate center of the face.

        """
        from topologicpy.Edge import Edge
        from topologicpy.Topology import Topology
        if not isinstance(face, topologic.Face):
            return None
        sv = Face.VertexByParameters(face=face, u=u, v=v)
        vec = Face.NormalAtParameters(face, u=u, v=v)
        ev = Topology.TranslateByDirectionDistance(sv, vec, length)
        return Edge.ByVertices([sv, ev], tolerance=tolerance, verbose=True)

    @staticmethod
    def PlaneEquation(face: topologic.Face, mantissa: int = 6) -> dict:
        """
        Returns the a, b, c, d coefficients of the plane equation of the input face. The input face is assumed to be planar.
        
        Parameters
        ----------
        face : topologic.Face
            The input face.
        
        Returns
        -------
        dict
            The dictionary containing the coefficients of the plane equation. The keys of the dictionary are: ["a", "b", "c", "d"].

        """
        from topologicpy.Topology import Topology
        from topologicpy.Vertex import Vertex
        import random
        import time

        if not isinstance(face, topologic.Face):
            print("Face.PlaneEquation - Error: The input face is not a valid topologic face. Returning None.")
            return None
        vertices = Topology.Vertices(face)
        if len(vertices) < 3:
            print("Face.PlaneEquation - Error: The input face has less than 3 vertices. Returning None.")
            return None
        return Vertex.PlaneEquation(vertices, mantissa=mantissa)
    
    @staticmethod
    def Planarize(face: topologic.Face, origin: topologic.Vertex = None,
                  direction: list = None, tolerance: float = 0.0001) -> topologic.Face:
        """
        Planarizes the input face such that its center of mass is located at the input origin and its normal is pointed in the input direction.

        Parameters
        ----------
        face : topologic.Face
            The input face.
        origin : topologic.Vertex , optional
            The old location to use as the origin of the movement. If set to None, the center of mass of the input face is used. The default is None.
        direction : list , optional
            The direction, expressed as a list of [X,Y,Z] that signifies the direction of the face. If set to None, the normal at *u* 0.5 and *v* 0.5 is considered the direction of the face. The deafult is None.
        tolerance : float , optional
            The desired tolerance. The default is 0.0001.
        
        Returns
        -------
        topologic.Face
            The planarized face.

        """

        from topologicpy.Vertex import Vertex
        from topologicpy.Wire import Wire
        from topologicpy.Topology import Topology
        from topologicpy.Dictionary import Dictionary

        if not isinstance(face, topologic.Face):
            return None
        if not isinstance(origin, topologic.Vertex):
            origin = Topology.Centroid(face)
        if not isinstance(direction, list):
            normal = Face.Normal(face)
        flatFace = Topology.Flatten(face, origin=origin, direction=normal)

        world_origin = Vertex.ByCoordinates(0,0,0)
        # Retrieve the needed transformations
        dictionary = Topology.Dictionary(flatFace)
        xTran = Dictionary.ValueAtKey(dictionary,"x")
        yTran = Dictionary.ValueAtKey(dictionary,"y")
        zTran = Dictionary.ValueAtKey(dictionary,"z")
        phi = Dictionary.ValueAtKey(dictionary,"phi")
        theta = Dictionary.ValueAtKey(dictionary,"theta")

        planarizedFace = Topology.Rotate(flatFace, origin=world_origin, x=0, y=1, z=0, degree=theta)
        planarizedFace = Topology.Rotate(planarizedFace, origin=world_origin, x=0, y=0, z=1, degree=phi)
        planarizedFace = Topology.Translate(planarizedFace, xTran, yTran, zTran)
        return planarizedFace

    @staticmethod
    def Project(faceA: topologic.Face, faceB: topologic.Face, direction : list = None,
                mantissa: int = 6, tolerance: float = 0.0001) -> topologic.Face:
        """
        Creates a projection of the first input face unto the second input face.

        Parameters
        ----------
        faceA : topologic.Face
            The face to be projected.
        faceB : topologic.Face
            The face unto which the first input face will be projected.
        direction : list, optional
            The vector direction of the projection. If None, the reverse vector of the receiving face normal will be used. The default is None.
        mantissa : int , optional
            The desired length of the mantissa. The default is 6.
        tolerance : float , optional
            The desired tolerance. The default is 0.0001.

        Returns
        -------
        topologic.Face
            The projected Face.

        """

        from topologicpy.Wire import Wire

        if not faceA:
            return None
        if not isinstance(faceA, topologic.Face):
            return None
        if not faceB:
            return None
        if not isinstance(faceB, topologic.Face):
            return None

        eb = faceA.ExternalBoundary()
        ib_list = []
        _ = faceA.InternalBoundaries(ib_list)
        p_eb = Wire.Project(wire=eb, face = faceB, direction=direction, mantissa=mantissa, tolerance=tolerance)
        p_ib_list = []
        for ib in ib_list:
            temp_ib = Wire.Project(wire=ib, face = faceB, direction=direction, mantissa=mantissa, tolerance=tolerance)
            if temp_ib:
                p_ib_list.append(temp_ib)
        return Face.ByWires(p_eb, p_ib_list, tolerance=tolerance)

    @staticmethod
    def RectangleByPlaneEquation(origin: topologic.Vertex = None, width: float = 1.0, length: float = 1.0, placement: str = "center", equation: dict = None, tolerance: float = 0.0001) -> topologic.Face:
        from topologicpy.Vertex import Vertex
        # Extract coefficients of the plane equation
        a = equation['a']
        b = equation['b']
        c = equation['c']
        d = equation['d']

        # Calculate the normal vector of the plane
        direction = np.array([a, b, c], dtype=float)
        direction /= np.linalg.norm(direction)
        direction = [x for x in direction]

        return Face.Rectangle(origin=origin, width=width, length=length, direction = direction, placement=placement, tolerance=tolerance)

    @staticmethod
    def Rectangle(origin: topologic.Vertex = None, width: float = 1.0, length: float = 1.0, direction: list = [0,0,1], placement: str = "center", tolerance: float = 0.0001) -> topologic.Face:
        """
        Creates a rectangle.

        Parameters
        ----------
        origin : topologic.Vertex, optional
            The location of the origin of the rectangle. The default is None which results in the rectangle being placed at (0,0,0).
        width : float , optional
            The width of the rectangle. The default is 1.0.
        length : float , optional
            The length of the rectangle. The default is 1.0.
        direction : list , optional
            The vector representing the up direction of the rectangle. The default is [0,0,1].
        placement : str , optional
            The description of the placement of the origin of the rectangle. This can be "center", "lowerleft", "upperleft", "lowerright", "upperright". It is case insensitive. The default is "center".
        tolerance : float , optional
            The desired tolerance. The default is 0.0001.

        Returns
        -------
        topologic.Face
            The created face.

        """
        from topologicpy.Wire import Wire
        
        wire = Wire.Rectangle(origin=origin, width=width, length=length, direction=direction, placement=placement, tolerance=tolerance)
        if not isinstance(wire, topologic.Wire):
            print("Face.Rectangle - Error: Could not create the base wire for the rectangle. Returning None.")
            return None
        return Face.ByWire(wire, tolerance=tolerance)
    
    @staticmethod
    def RemoveCollinearEdges(face: topologic.Face, angTolerance: float = 0.1, tolerance: float = 0.0001) -> topologic.Wire:
        """
        Removes any collinear edges in the input face.

        Parameters
        ----------
        face : topologic.Face
            The input face.
        angTolerance : float , optional
            The desired angular tolerance. The default is 0.1.
        tolerance : float , optional
            The desired tolerance. The default is 0.0001.

        Returns
        -------
        topologic.Face
            The created face without any collinear edges.

        """
        from topologicpy.Wire import Wire

        if not isinstance(face, topologic.Face):
            print("Face.RemoveCollinearEdges - Error: The input face parameter is not a valid face. Returning None.")
            return None
        eb = Wire.RemoveCollinearEdges(Face.Wire(face), angTolerance=angTolerance, tolerance=tolerance)
        ib = [Wire.RemoveCollinearEdges(w, angTolerance=angTolerance, tolerance=tolerance) for w in Face.InternalBoundaries(face)]
        return Face.ByWires(eb, ib)
    
    @staticmethod
    def Skeleton(face, tolerance=0.001):
        """
            Creates a straight skeleton. This method is contributed by 高熙鹏 xipeng gao <gaoxipeng1998@gmail.com>
            This algorithm depends on the polyskel code which is included in the library. Polyskel code is found at: https://github.com/Botffy/polyskel

        Parameters
        ----------
        face : topologic.Face
            The input face.
        tolerance : float , optional
            The desired tolerance. The default is 0.001. (This is set to a larger number than the usual 0.0001 as it was found to work better)

        Returns
        -------
        topologic.Wire
            The created straight skeleton.

        """
        from topologicpy.Wire import Wire
        if not isinstance(face, topologic.Face):
            print("Face.Skeleton - Error: The input face is not a valid topologic face. Retruning None.")
            return None
        return Wire.Skeleton(face, tolerance=tolerance)
    
    @staticmethod
    def Square(origin: topologic.Vertex = None, size: float = 1.0, direction: list = [0,0,1], placement: str = "center", tolerance: float = 0.0001) -> topologic.Face:
        """
        Creates a square.

        Parameters
        ----------
        origin : topologic.Vertex , optional
            The location of the origin of the square. The default is None which results in the square being placed at (0,0,0).
        size : float , optional
            The size of the square. The default is 1.0.
        direction : list , optional
            The vector representing the up direction of the square. The default is [0,0,1].
        placement : str , optional
            The description of the placement of the origin of the square. This can be "center", "lowerleft", "upperleft", "lowerright", or "upperright". It is case insensitive. The default is "center".
        tolerance : float , optional
            The desired tolerance. The default is 0.0001.

        Returns
        -------
        topologic.Face
            The created square.

        """
        return Face.Rectangle(origin=origin, width=size, length=size, direction=direction, placement=placement, tolerance=tolerance)
    
    @staticmethod
    def Star(origin: topologic.Vertex = None, radiusA: float = 1.0, radiusB: float = 0.4, rays: int = 5, direction: list = [0,0,1], placement: str = "center", tolerance: float = 0.0001) -> topologic.Face:
        """
        Creates a star.

        Parameters
        ----------
        origin : topologic.Vertex, optional
            The location of the origin of the star. The default is None which results in the star being placed at (0,0,0).
        radiusA : float , optional
            The outer radius of the star. The default is 1.0.
        radiusB : float , optional
            The outer radius of the star. The default is 0.4.
        rays : int , optional
            The number of star rays. The default is 5.
        direction : list , optional
            The vector representing the up direction of the star. The default is [0,0,1].
        placement : str , optional
            The description of the placement of the origin of the star. This can be "center", "lowerleft", "upperleft", "lowerright", or "upperright". It is case insensitive. The default is "center".
        tolerance : float , optional
            The desired tolerance. The default is 0.0001.

        Returns
        -------
        topologic.Face
            The created face.

        """
        from topologicpy.Wire import Wire
        wire = Wire.Star(origin=origin, radiusA=radiusA, radiusB=radiusB, rays=rays, direction=direction, placement=placement, tolerance=tolerance)
        if not isinstance(wire, topologic.Wire):
            print("Face.Rectangle - Error: Could not create the base wire for the star. Returning None.")
            return None
        return Face.ByWire(wire, tolerance=tolerance)

    @staticmethod
    def Trapezoid(origin: topologic.Vertex = None, widthA: float = 1.0, widthB: float = 0.75, offsetA: float = 0.0, offsetB: float = 0.0, length: float = 1.0, direction: list = [0,0,1], placement: str = "center", tolerance: float = 0.0001) -> topologic.Face:
        """
        Creates a trapezoid.

        Parameters
        ----------
        origin : topologic.Vertex, optional
            The location of the origin of the trapezoid. The default is None which results in the trapezoid being placed at (0,0,0).
        widthA : float , optional
            The width of the bottom edge of the trapezoid. The default is 1.0.
        widthB : float , optional
            The width of the top edge of the trapezoid. The default is 0.75.
        offsetA : float , optional
            The offset of the bottom edge of the trapezoid. The default is 0.0.
        offsetB : float , optional
            The offset of the top edge of the trapezoid. The default is 0.0.
        length : float , optional
            The length of the trapezoid. The default is 1.0.
        direction : list , optional
            The vector representing the up direction of the trapezoid. The default is [0,0,1].
        placement : str , optional
            The description of the placement of the origin of the trapezoid. This can be "center", or "lowerleft". It is case insensitive. The default is "center".
        tolerance : float , optional
            The desired tolerance. The default is 0.0001.

        Returns
        -------
        topologic.Face
            The created trapezoid.

        """
        from topologicpy.Wire import Wire
        wire = Wire.Trapezoid(origin=origin, widthA=widthA, widthB=widthB, offsetA=offsetA, offsetB=offsetB, length=length, direction=direction, placement=placement, tolerance=tolerance)
        if not isinstance(wire, topologic.Wire):
            print("Face.Rectangle - Error: Could not create the base wire for the trapezoid. Returning None.")
            return None
        return Face.ByWire(wire, tolerance=tolerance)

    @staticmethod
    def Triangulate(face:topologic.Face, tolerance: float = 0.0001) -> list:
        """
        Triangulates the input face and returns a list of faces.

        Parameters
        ----------
        face : topologic.Face
            The input face.
        tolerance : float , optional
            The desired tolerance. The default is 0.0001.

        Returns
        -------
        list
            The list of triangles of the input face.

        """
        from topologicpy.Vertex import Vertex
        from topologicpy.Wire import Wire
        from topologicpy.Shell import Shell
        from topologicpy.Topology import Topology
        from topologicpy.Dictionary import Dictionary

        if not isinstance(face, topologic.Face):
            print("Face.Triangulate - Error: The input face parameter is not a valid face. Returning None.")
            return None
        vertices = Topology.Vertices(face)
<<<<<<< HEAD
        shell = Shell.Delaunay(vertices=vertices, face=face, tolerance=tolerance)
        triangles = Topology.Faces(shell)
        return triangles
=======
        if len(vertices) == 3: # Already a triangle
            return [face]
        flatFace = Face.Flatten(face)
        #if not isinstance(flatFace, topologic.Face):
            #Topology.ExportToBREP(face, "C:/Users/sarwj/Downloads/troubleFace.brep")
        #print("Tri 2", flatFace)

        world_origin = Vertex.ByCoordinates(0,0,0)
        # Retrieve the needed transformations
        dictionary = Topology.Dictionary(flatFace)
        xTran = Dictionary.ValueAtKey(dictionary,"x")
        yTran = Dictionary.ValueAtKey(dictionary,"y")
        zTran = Dictionary.ValueAtKey(dictionary,"z")
        phi = Dictionary.ValueAtKey(dictionary,"phi")
        theta = Dictionary.ValueAtKey(dictionary,"theta")
    
        '''
        vertices = Topology.Vertices(face)
        #print("Number of vertices:", len(vertices))
        shell = Shell.Delaunay(vertices=vertices, face=face)
        shell_faces = Topology.Faces(shell)
        if not shell_faces:
            return []
        #for shell_face in shell_faces:
            #c = Topology.Centroid(shell_face)
            #if Face.IsInternal(face, c):
                #faceTriangles.append(shell_face)

        '''
        shell_faces = []
        for i in range(0,5,1):
            try:
                _ = topologic.FaceUtility.Triangulate(flatFace, float(i)*0.1, shell_faces)
                break
            except:
                continue
        
        if len(shell_faces) < 1:
            return []
        finalFaces = []
        for f in shell_faces:
            f = Topology.Rotate(f, origin=world_origin, x=0, y=1, z=0, degree=theta)
            f = Topology.Rotate(f, origin=world_origin, x=0, y=0, z=1, degree=phi)
            f = Topology.Translate(f, xTran, yTran, zTran)
            if Face.Angle(face, f) > 90:
                wire = Face.ExternalBoundary(f)
                wire = Wire.Invert(wire)
                f = topologic.Face.ByExternalBoundary(wire)
                finalFaces.append(f)
            else:
                finalFaces.append(f)
        return finalFaces
>>>>>>> 906170f4

    @staticmethod
    def TrimByWire(face: topologic.Face, wire: topologic.Wire, reverse: bool = False) -> topologic.Face:
        """
        Trims the input face by the input wire.

        Parameters
        ----------
        face : topologic.Face
            The input face.
        wire : topologic.Wire
            The input wire.
        reverse : bool , optional
            If set to True, the effect of the trim will be reversed. The default is False.

        Returns
        -------
        topologic.Face
            The resulting trimmed face.

        """
        if not isinstance(face, topologic.Face):
            return None
        if not isinstance(wire, topologic.Wire):
            return face
        trimmed_face = topologic.FaceUtility.TrimByWire(face, wire, False)
        if reverse:
            trimmed_face = face.Difference(trimmed_face)
        return trimmed_face
    
    @staticmethod
    def UnFlatten(face: topologic.Face, dictionary: topologic.Dictionary):
        from topologicpy.Vertex import Vertex
        from topologicpy.Topology import Topology
        from topologicpy.Dictionary import Dictionary
        theta = Dictionary.ValueAtKey(dictionary, "theta")
        phi = Dictionary.ValueAtKey(dictionary, "phi")
        xTran = Dictionary.ValueAtKey(dictionary, "xTran")
        yTran = Dictionary.ValueAtKey(dictionary, "yTran")
        zTran = Dictionary.ValueAtKey(dictionary, "zTran")
        newFace = Topology.Rotate(face, origin=Vertex.Origin(), x=0, y=1, z=0, degree=theta)
        newFace = Topology.Rotate(newFace, origin=Vertex.Origin(), x=0, y=0, z=1, degree=phi)
        newFace = Topology.Translate(newFace, xTran, yTran, zTran)
        return newFace
    
    @staticmethod
    def VertexByParameters(face: topologic.Face, u: float = 0.5, v: float = 0.5) -> topologic.Vertex:
        """
        Creates a vertex at the *u* and *v* parameters of the input face.

        Parameters
        ----------
        face : topologic.Face
            The input face.
        u : float , optional
            The *u* parameter of the input face. The default is 0.5.
        v : float , optional
            The *v* parameter of the input face. The default is 0.5.

        Returns
        -------
        vertex : topologic vertex
            The created vertex.

        """
        if not isinstance(face, topologic.Face):
            return None
        return topologic.FaceUtility.VertexAtParameters(face, u, v)
    
    @staticmethod
    def VertexParameters(face: topologic.Face, vertex: topologic.Vertex, outputType: str = "uv", mantissa: int = 6) -> list:
        """
        Returns the *u* and *v* parameters of the input face at the location of the input vertex.

        Parameters
        ----------
        face : topologic.Face
            The input face.
        vertex : topologic.Vertex
            The input vertex.
        outputType : string , optional
            The string defining the desired output. This can be any subset or permutation of "uv". It is case insensitive. The default is "uv".
        mantissa : int , optional
            The desired length of the mantissa. The default is 6.

        Returns
        -------
        list
            The list of *u* and/or *v* as specified by the outputType input.

        """
        if not isinstance(face, topologic.Face):
            return None
        if not isinstance(vertex, topologic.Vertex):
            return None
        params = topologic.FaceUtility.ParametersAtVertex(face, vertex)
        u = round(params[0], mantissa)
        v = round(params[1], mantissa)
        outputType = list(outputType.lower())
        returnResult = []
        for param in outputType:
            if param == "u":
                returnResult.append(u)
            elif param == "v":
                returnResult.append(v)
        return returnResult

    @staticmethod
    def Vertices(face: topologic.Face) -> list:
        """
        Returns the vertices of the input face.

        Parameters
        ----------
        face : topologic.Face
            The input face.

        Returns
        -------
        list
            The list of vertices.

        """
        if not isinstance(face, topologic.Face):
            return None
        vertices = []
        _ = face.Vertices(None, vertices)
        return vertices
    
    @staticmethod
    def Wire(face: topologic.Face) -> topologic.Wire:
        """
        Returns the external boundary (closed wire) of the input face.

        Parameters
        ----------
        face : topologic.Face
            The input face.

        Returns
        -------
        topologic.Wire
            The external boundary of the input face.

        """
        return face.ExternalBoundary()
    
    @staticmethod
    def Wires(face: topologic.Face) -> list:
        """
        Returns the wires of the input face.

        Parameters
        ----------
        face : topologic.Face
            The input face.

        Returns
        -------
        list
            The list of wires.

        """
        if not isinstance(face, topologic.Face):
            return None
        wires = []
        _ = face.Wires(None, wires)
        return wires<|MERGE_RESOLUTION|>--- conflicted
+++ resolved
@@ -547,12 +547,8 @@
             print("Face.ByWire - Error: The input wire parameter is not a valid topologic wire. Returning None.")
             return None
         if not Wire.IsClosed(wire):
-            print("Face.ByWire - Error: The input wire parameter is not a closed topologic wire. Attempting to close it.")
-            wire = Wire.Close(wire)
-            wire = Wire.Planarize(wire)
-            if not Wire.IsClosed(wire):
-                print("Face.ByWire - Error: Could not close the input wire parameter. Giving up and returning None.")
-                return None
+            print("Face.ByWire - Error: The input wire parameter is not a closed topologic wire. Returning None.")
+            return None
         
         edges = Wire.Edges(wire)
         wire = Topology.SelfMerge(Cluster.ByTopologies(edges))
@@ -1893,11 +1889,6 @@
             print("Face.Triangulate - Error: The input face parameter is not a valid face. Returning None.")
             return None
         vertices = Topology.Vertices(face)
-<<<<<<< HEAD
-        shell = Shell.Delaunay(vertices=vertices, face=face, tolerance=tolerance)
-        triangles = Topology.Faces(shell)
-        return triangles
-=======
         if len(vertices) == 3: # Already a triangle
             return [face]
         flatFace = Face.Flatten(face)
@@ -1950,7 +1941,6 @@
             else:
                 finalFaces.append(f)
         return finalFaces
->>>>>>> 906170f4
 
     @staticmethod
     def TrimByWire(face: topologic.Face, wire: topologic.Wire, reverse: bool = False) -> topologic.Face:

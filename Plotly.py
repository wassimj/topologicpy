import topologicpy
import topologic

from topologicpy.Vertex import Vertex
from topologicpy.Edge import Edge
from topologicpy.Wire import Wire
from topologicpy.Face import Face
from topologicpy.Cell import Cell
from topologicpy.CellComplex import CellComplex
from topologicpy.Cluster import Cluster
from topologicpy.Topology import Topology
import os

try:
    import numpy
except:
    print("Plotly - Installing required numpy library.")
    try:
        os.system("pip install numpy")
    except:
        os.system("pip install numpy --user")
    try:
        import numpy
    except:
        raise Exception("Plotly - Error: Could not import numpy.")

try:
    import pandas as pd
except:
    print("Plotly - Installing required pandas library.")
    try:
        os.system("pip install pandas")
    except:
        os.system("pip install pandas --user")
    try:
        import pandas as pd
    except:
        raise Exception("Plotly - Error: Could not import pandas.")

try:
    import plotly
    import plotly.graph_objects as go
    import plotly.offline as ofl
except:
    print("Plotly - Installing required plotly library.")
    try:
        os.system("pip install plotly")
    except:
        os.system("pip install plotly --user")
    try:
        import plotly
        import plotly.graph_objects as go
        import plotly.offline as ofl
    except:
        raise Exception("Plotly - Error: Could not import plotly.")

class Plotly:
    @staticmethod
    def AddColorBar(figure, values=[], nTicks=5, xPosition=-0.15, width=15, outlineWidth=0, title="", subTitle="", units="", colorScale="viridis", mantissa: int = 6):
        """
        Adds a color bar to the input figure

        Parameters
        ----------
        figure : plotly.graph_objs._figure.Figure
            The input plotly figure.
        values : list , optional
            The input list of values to use for the color bar. The default is [].
        nTicks : int , optional
            The number of ticks to use on the color bar. The default is 5.
        xPosition : float , optional
            The x location of the color bar. The default is -0.15.
        width : int , optional
            The width in pixels of the color bar. The default is 15
        outlineWidth : int , optional
            The width in pixels of the outline of the color bar. The default is 0.
        title : str , optional
            The title of the color bar. The default is "".
        subTitle : str , optional
            The subtitle of the color bar. The default is "".
        units: str , optional
            The units used in the color bar. The default is ""
        colorScale : str , optional
            The desired type of plotly color scales to use (e.g. "viridis", "plasma"). The default is "viridis". For a full list of names, see https://plotly.com/python/builtin-colorscales/.
        mantissa : int , optional
            The desired length of the mantissa for the values listed on the color bar. The default is 6.
        Returns
        -------
        plotly.graph_objs._figure.Figure
            The input figure with the color bar added.

        """
        if not isinstance(figure, plotly.graph_objs._figure.Figure):
            return None
        if units:
            units = "Units: "+units
        minValue = min(values)
        maxValue = max(values)
        step = (maxValue - minValue)/float(nTicks-1)
        r = [round(minValue+i*step, mantissa) for i in range(nTicks)]
        r[-1] = round(maxValue, mantissa)
                # Define the minimum and maximum range of the colorbar
        rs = [str(x) for x in r]

        # Define the colorbar as a trace with no data, x or y coordinates
        colorbar_trace = go.Scatter(
            x=[0],
            y=[0],
            mode="markers",
            showlegend=False,
            marker=dict(
                size=0,
                colorscale=colorScale, # choose the colorscale
                cmin=minValue,
                cmax=maxValue,
                color=['rgba(0,0,0,0)'],
                colorbar=dict(
                    x=xPosition,
                    title="<b>"+title+"</b><br>"+subTitle+"<br>"+units, # title of the colorbar
                    ticks="outside", # position of the ticks
                    tickvals=r, # values of the ticks
                    ticktext=rs, # text of the ticks
                    tickmode="array",
                    thickness=width,
                    outlinewidth=outlineWidth,

                )
            )
        )
        figure.add_trace(colorbar_trace)
        return figure
    
    @staticmethod
    def Colors():
        """
        Returns the list of named CSS colors that plotly can use.

        Returns
        -------
        list
            The list of named CSS colors.
        """
        return ["aliceblue","antiquewhite","aqua",
                "aquamarine","azure","beige",
                "bisque","black","blanchedalmond",
                "blue","blueviolet","brown",
                "burlywood","cadetblue",
                "chartreuse","chocolate",
                "coral","cornflowerblue","cornsilk",
                "crimson","cyan","darkblue",
                "darkcyan","darkgoldenrod","darkgray",
                "darkgrey","darkgreen","darkkhaki",
                "darkmagenta","darkolivegreen","darkorange",
                "darkorchid","darkred","darksalmon",
                "darkseagreen","darkslateblue","darkslategray",
                "darkslategrey","darkturquoise","darkviolet",
                "deeppink","deepskyblue","dimgray",
                "dimgrey","dodgerblue","firebrick",
                "floralwhite","forestgreen","fuchsia",
                "gainsboro","ghostwhite","gold",
                "goldenrod","gray","grey",
                "green"," greenyellow","honeydew",
                "hotpink","indianred","indigo",
                "ivory","khaki","lavender",
                "lavenderblush","lawngreen","lemonchiffon",
                "lightblue","lightcoral","lightcyan",
                "lightgoldenrodyellow","lightgray","lightgrey",
                "lightgreen","lightpink","lightsalmon",
                "lightseagreen","lightskyblue","lightslategray",
                "lightslategrey","lightsteelblue","lightyellow",
                "lime","limegreen","linen",
                "magenta","maroon","mediumaquamarine",
                "mediumblue","mediumorchid","mediumpurple",
                "mediumseagreen","mediumslateblue","mediumspringgreen",
                "mediumturquoise","mediumvioletred","midnightblue",
                "mintcream","mistyrose","moccasin",
                "navajowhite","navy","oldlace",
                "olive","olivedrab","orange",
                "orangered","orchid","palegoldenrod",
                "palegreen","paleturquoise","palevioletred",
                "papayawhip","peachpuff","peru",
                "pink","plum","powderblue",
                "purple","red","rosybrown",
                "royalblue","rebeccapurple","saddlebrown",
                "salmon","sandybrown","seagreen",
                "seashell","sienna","silver",
                "skyblue","slateblue","slategray",
                "slategrey","snow","springgreen",
                "steelblue","tan","teal",
                "thistle","tomato","turquoise",
                "violet","wheat","white",
                "whitesmoke","yellow","yellowgreen"]


    @staticmethod
    def DataByDGL(data, labels):
        """
        Returns a data frame from the DGL data.

        Parameters
        ----------
        data : list
            The data to display.
        labels : list
            The labels to use for the data. The data with the labels in this list will be extracted and used in the returned dataFrame.

        Returns
        -------
        pd.DataFrame
            A pandas dataFrame

        """

        if isinstance(data[labels[0]][0], int):
            xAxis_list = list(range(1,data[labels[0]][0]+1))
        else:
            xAxis_list = data[labels[0]][0]
        plot_data = [xAxis_list]
        for i in range(1,len(labels)):
            plot_data.append(data[labels[i]][0][:len(xAxis_list)])

        dlist = list(map(list, zip(*plot_data)))
        df = pd.DataFrame(dlist, columns=labels)
        return df

    @staticmethod
    def DataByGraph(graph, vertexColor="black", vertexSize=6, vertexLabelKey=None, vertexGroupKey=None, vertexGroups=[], showVertices=True, showVertexLegend=False, edgeColor="black", edgeWidth=1, edgeLabelKey=None, edgeGroupKey=None, edgeGroups=[], showEdges=True, showEdgeLegend=False, colorScale="viridis"):
        """
        Creates plotly vertex and edge data from the input graph.

        Parameters
        ----------
        graph : topologic.Graph
            The input graph.
        vertexColor : str , optional
            The desired color of the output vertices. This can be any plotly color string and may be specified as:
            - A hex string (e.g. '#ff0000')
            - An rgb/rgba string (e.g. 'rgb(255,0,0)')
            - An hsl/hsla string (e.g. 'hsl(0,100%,50%)')
            - An hsv/hsva string (e.g. 'hsv(0,100%,100%)')
            - A named CSS color.
            The default is "black".
        vertexSize : float , optional
            The desired size of the vertices. The default is 6.
        vertexLabelKey : str , optional
            The dictionary key to use to display the vertex label. The default is None.
        vertexGroupKey : str , optional
            The dictionary key to use to display the vertex group. The default is None.
        vertexGroups : list , optional
            The list of vertex groups against which to index the color of the vertex. The default is [].
        showVertices : bool , optional
            If set to True the vertices will be drawn. Otherwise, they will not be drawn. The default is True.
        showVertexLegend : bool , optional
            If set to True the vertex legend will be drawn. Otherwise, it will not be drawn. The default is False.
        edgeColor : str , optional
            The desired color of the output edges. This can be any plotly color string and may be specified as:
            - A hex string (e.g. '#ff0000')
            - An rgb/rgba string (e.g. 'rgb(255,0,0)')
            - An hsl/hsla string (e.g. 'hsl(0,100%,50%)')
            - An hsv/hsva string (e.g. 'hsv(0,100%,100%)')
            - A named CSS color.
            The default is "black".
        edgeWidth : float , optional
            The desired thickness of the output edges. The default is 1.
        edgeLabelKey : str , optional
            The dictionary key to use to display the edge label. The default is None.
        edgeGroupKey : str , optional
            The dictionary key to use to display the edge group. The default is None.
        edgeGroups : list , optional
            The list of groups to use for indexing the color of edges. The default is None.
        showEdges : bool , optional
            If set to True the edges will be drawn. Otherwise, they will not be drawn. The default is True.
        showEdgeLegend : bool , optional
            If set to True the edge legend will be drawn. Otherwise, it will not be drawn. The default is False.
        colorScale : str , optional
            The desired type of plotly color scales to use (e.g. "Viridis", "Plasma"). The default is "Viridis". For a full list of names, see https://plotly.com/python/builtin-colorscales/.
        Returns
        -------
        list
            The vertex and edge data list.

        """
        from topologicpy.Vertex import Vertex
        from topologicpy.Edge import Edge
        from topologicpy.Dictionary import Dictionary
        from topologicpy.Topology import Topology
        from topologicpy.Graph import Graph
        import plotly.graph_objs as go

        if not isinstance(graph, topologic.Graph):
            return None
        v_labels = []
        v_groupList = []
        data = []
        if showVertices:
            vertices = Graph.Vertices(graph)
            if vertexLabelKey or vertexGroupKey:
                for v in vertices:
                    Xn=[round(Vertex.X(v),4) for v in vertices] # x-coordinates of nodes
                    Yn=[round(Vertex.Y(v),4) for v in vertices] # y-coordinates of nodes
                    Zn=[round(Vertex.Z(v),4) for v in vertices] # x-coordinates of nodes
                    v_label = ""
                    v_group = ""
                    d = Topology.Dictionary(v)
                    if d:
                        try:
                            v_label = str(Dictionary.ValueAtKey(d, key=vertexLabelKey)) or ""
                        except:
                            v_label = ""
                        try:
                            v_group = Dictionary.ValueAtKey(d, key=vertexGroupKey)
                        except:
                            v_group = None
                    try:
                        v_groupList.append(vertexGroups.index(v_group))
                    except:
                        v_groupList.append(len(vertexGroups))
                    if not v_label == "" and not v_group == "":
                        if v_group == 0:
                            v_label = v_label+" (0)"
                        else:
                            v_label = v_label+" ("+str(v_group)+")"
                    v_labels.append(v_label)
            else:
                for v in vertices:
                    Xn=[round(Vertex.X(v),4) for v in vertices] # x-coordinates of nodes
                    Yn=[round(Vertex.Y(v),4) for v in vertices] # y-coordinates of nodes
                    Zn=[round(Vertex.Z(v),4) for v in vertices] # x-coordinates of nodes
            if len(list(set(v_groupList))) < 2:
                v_groupList = vertexColor
            if len(v_labels) < 1:
                v_labels = ""
            v_trace=go.Scatter3d(x=Xn,
                y=Yn,
                z=Zn,
                mode='markers',
                name='Graph Vertices',
                legendgroup=4,
                legendrank=4,
                showlegend=showVertexLegend,
                marker=dict(symbol='circle',
                                size=vertexSize,
                                color=v_groupList,
                                colorscale=colorScale,
                                line=dict(color=edgeColor, width=0.5)
                                ),
                text=v_labels,
                hoverinfo='text'
                )
            data.append(v_trace)
        
        if showEdges:
            Xe=[]
            Ye=[]
            Ze=[]
            e_labels = []
            e_groupList = []
            edges = Graph.Edges(graph)
                
            if edgeLabelKey or edgeGroupKey:
                for e in edges:
                    sv = Edge.StartVertex(e)
                    ev = Edge.EndVertex(e)
                    Xe+=[round(Vertex.X(sv),4), round(Vertex.X(ev),4), None] # x-coordinates of edge ends
                    Ye+=[round(Vertex.Y(sv),4), round(Vertex.Y(ev),4), None] # y-coordinates of edge ends
                    Ze+=[round(Vertex.Z(sv),4), round(Vertex.Z(ev),4), None] # z-coordinates of edge ends
                    e_label = ""
                    e_group = ""
                    d = Topology.Dictionary(e)
                    if d:
                        try:
                            e_label = str(Dictionary.ValueAtKey(d, key=edgeLabelKey)) or ""
                        except:
                            e_label = ""
                        try:
                            e_group = str(Dictionary.ValueAtKey(d, key=edgeGroupKey)) or ""
                        except:
                            e_group = ""
                    try:
                        e_groupList.append(edgeGroups.index(e_group))
                    except:
                        e_groupList.append(len(edgeGroups))
                    if not e_label == "" and not e_group == "":
                        e_label = e_label+" ("+e_group+")"
                    e_labels.append(e_label)
            else:
                for e in edges:
                    sv = Edge.StartVertex(e)
                    ev = Edge.EndVertex(e)
                    Xe+=[round(Vertex.X(sv),4), round(Vertex.X(ev),4), None] # x-coordinates of edge ends
                    Ye+=[round(Vertex.Y(sv),4), round(Vertex.Y(ev),4), None] # y-coordinates of edge ends
                    Ze+=[round(Vertex.Z(sv),4), round(Vertex.Z(ev),4), None] # z-coordinates of edge ends

            if len(list(set(e_groupList))) < 2:
                e_groupList = edgeColor
            if len(e_labels) < 1:
                e_labels = ""
            
            e_trace=go.Scatter3d(x=Xe,
                                 y=Ye,
                                 z=Ze,
                                 mode='lines',
                                 name='Graph Edges',
                                 legendgroup=5,
                                 legendrank=5,
                                 showlegend=showEdgeLegend,
                                 line=dict(color=e_groupList, width=edgeWidth),
                                 text=e_labels,
                                 hoverinfo='text'
                                )
            data.append(e_trace)

        return data









    @staticmethod
    def DataByTopology(topology,
                       showVertices=True, vertexSize=1.1, vertexColor="black", 
                       vertexLabelKey=None, vertexGroupKey=None, vertexGroups=[], 
                       vertexMinGroup=None, vertexMaxGroup=None, 
                       showVertexLegend=False, vertexLegendLabel="Topology Vertices", vertexLegendRank=1,
                       vertexLegendGroup=1,
                       showEdges=True, edgeWidth=1, edgeColor="black", 
                       edgeLabelKey=None, edgeGroupKey=None, edgeGroups=[], 
                       edgeMinGroup=None, edgeMaxGroup=None, 
                       showEdgeLegend=False, edgeLegendLabel="Topology Edges", edgeLegendRank=2, 
                       edgeLegendGroup=2,
                       showFaces=True, faceOpacity=0.5, faceColor="#FAFAFA",
                       faceLabelKey=None, faceGroupKey=None, faceGroups=[], 
                       faceMinGroup=None, faceMaxGroup=None, 
                       showFaceLegend=False, faceLegendLabel="Topology Faces", faceLegendRank=3,
                       faceLegendGroup=3, 
                       intensityKey=None, colorScale="Viridis", mantissa=6, tolerance=0.0001):
        """
        Creates plotly face, edge, and vertex data.

        Parameters
        ----------
        topology : topologic.Topology
            The input topology. This must contain faces and or edges.

        showVertices : bool , optional
            If set to True the vertices will be drawn. Otherwise, they will not be drawn. The default is True.
        vertexSize : float , optional
            The desired size of the vertices. The default is 1.1.
        vertexColor : str , optional
            The desired color of the output vertices. This can be any plotly color string and may be specified as:
            - A hex string (e.g. '#ff0000')
            - An rgb/rgba string (e.g. 'rgb(255,0,0)')
            - An hsl/hsla string (e.g. 'hsl(0,100%,50%)')
            - An hsv/hsva string (e.g. 'hsv(0,100%,100%)')
            - A named CSS color.
            The default is "black".
        vertexLabelKey : str , optional
            The dictionary key to use to display the vertex label. The default is None.
        vertexGroupKey : str , optional
            The dictionary key to use to display the vertex group. The default is None.
        vertexGroups : list , optional
            The list of vertex groups against which to index the color of the vertex. The default is [].
        vertexMinGroup : int or float , optional
            For numeric vertexGroups, vertexMinGroup is the desired minimum value for the scaling of colors. This should match the type of value associated with the vertexGroupKey. If set to None, it is set to the minimum value in vertexGroups. The default is None.
        edgeMaxGroup : int or float , optional
            For numeric vertexGroups, vertexMaxGroup is the desired maximum value for the scaling of colors. This should match the type of value associated with the vertexGroupKey. If set to None, it is set to the maximum value in vertexGroups. The default is None.
        showVertexLegend : bool, optional
            If set to True, the legend for the vertices of this topology is shown. Otherwise, it isn't. The default is False.
        vertexLegendLabel : str , optional
            The legend label string used to identify vertices. The default is "Topology Vertices".
        vertexLegendRank : int , optional
            The legend rank order of the vertices of this topology. The default is 1.
        vertexLegendGroup : int , optional
            The number of the vertex legend group to which the vertices of this topology belong. The default is 1.
        
        showEdges : bool , optional
            If set to True the edges will be drawn. Otherwise, they will not be drawn. The default is True.
        edgeWidth : float , optional
            The desired thickness of the output edges. The default is 1.
        edgeColor : str , optional
            The desired color of the output edges. This can be any plotly color string and may be specified as:
            - A hex string (e.g. '#ff0000')
            - An rgb/rgba string (e.g. 'rgb(255,0,0)')
            - An hsl/hsla string (e.g. 'hsl(0,100%,50%)')
            - An hsv/hsva string (e.g. 'hsv(0,100%,100%)')
            - A named CSS color.
            The default is "black".
        edgeLabelKey : str , optional
            The dictionary key to use to display the edge label. The default is None.
        edgeGroupKey : str , optional
            The dictionary key to use to display the edge group. The default is None.
        edgeGroups : list , optional
            The list of edge groups against which to index the color of the edge. The default is [].
        edgeMinGroup : int or float , optional
            For numeric edgeGroups, edgeMinGroup is the desired minimum value for the scaling of colors. This should match the type of value associated with the edgeGroupKey. If set to None, it is set to the minimum value in edgeGroups. The default is None.
        edgeMaxGroup : int or float , optional
            For numeric edgeGroups, edgeMaxGroup is the desired maximum value for the scaling of colors. This should match the type of value associated with the edgeGroupKey. If set to None, it is set to the maximum value in edgeGroups. The default is None.
        showEdgeLegend : bool, optional
            If set to True, the legend for the edges of this topology is shown. Otherwise, it isn't. The default is False.
        edgeLegendLabel : str , optional
            The legend label string used to identify edges. The default is "Topology Edges".
        edgeLegendRank : int , optional
            The legend rank order of the edges of this topology. The default is 2.
        edgeLegendGroup : int , optional
            The number of the edge legend group to which the edges of this topology belong. The default is 2.
        
        showFaces : bool , optional
            If set to True the faces will be drawn. Otherwise, they will not be drawn. The default is True.
        faceOpacity : float , optional
            The desired opacity of the output faces (0=transparent, 1=opaque). The default is 0.5.
        faceColor : str , optional
            The desired color of the output faces. This can be any plotly color string and may be specified as:
            - A hex string (e.g. '#ff0000')
            - An rgb/rgba string (e.g. 'rgb(255,0,0)')
            - An hsl/hsla string (e.g. 'hsl(0,100%,50%)')
            - An hsv/hsva string (e.g. 'hsv(0,100%,100%)')
            - A named CSS color.
            The default is "#FAFAFA".
        faceLabelKey : str , optional
            The dictionary key to use to display the face label. The default is None.
        faceGroupKey : str , optional
            The dictionary key to use to display the face group. The default is None.
        faceGroups : list , optional
            The list of face groups against which to index the color of the face. This can bhave numeric or string values. This should match the type of value associated with the faceGroupKey. The default is [].
        faceMinGroup : int or float , optional
            For numeric faceGroups, minGroup is the desired minimum value for the scaling of colors. This should match the type of value associated with the faceGroupKey. If set to None, it is set to the minimum value in faceGroups. The default is None.
        faceMaxGroup : int or float , optional
            For numeric faceGroups, maxGroup is the desired maximum value for the scaling of colors. This should match the type of value associated with the faceGroupKey. If set to None, it is set to the maximum value in faceGroups. The default is None.
        showFaceLegend : bool, optional
            If set to True, the legend for the faces of this topology is shown. Otherwise, it isn't. The default is False.
        faceLegendLabel : str , optional
            The legend label string used to idenitfy edges. The default is "Topology Faces".
        faceLegendRank : int , optional
            The legend rank order of the faces of this topology. The default is 3.
        faceLegendGroup : int , optional
            The number of the face legend group to which the faces of this topology belong. The default is 3.
        intensityKey: str, optional
            If not None, the dictionary of each vertex is searched for the value associated with the intensity key. This value is then used to color-code the vertex based on the colorScale. The default is None.
        colorScale : str , optional
            The desired type of plotly color scales to use (e.g. "Viridis", "Plasma"). The default is "Viridis". For a full list of names, see https://plotly.com/python/builtin-colorscales/.
        mantissa : int , optional
            The desired length of the mantissa. The default is 6.
        tolerance : float , optional
            The desired tolerance. The default is 0.0001.
        
        Returns
        -------
        list
            The vertex, edge, and face data list.

        """
        from topologicpy.Topology import Topology
        from topologicpy.Dictionary import Dictionary
        from topologicpy.Color import Color
        from time import time
        
        def vertexData(vertices, dictionaries=[], color="black", size=1.1, labelKey=None, groupKey=None, minGroup=None, maxGroup=None, groups=[], legendLabel="Topology Vertices", legendGroup=1, legendRank=1, showLegend=True, colorScale="Viridis"):
            x = []
            y = []
            z = []
            labels = []
            groupList = []
            label = ""
            group = ""
            if labelKey or groupKey:
                if groups:
                    if len(groups) > 0:
                        if type(groups[0]) == int or type(groups[0]) == float:
                            if not minGroup:
                                minGroup = min(groups)
                            if not maxGroup:
                                maxGroup = max(groups)
                        else:
                            minGroup = 0
                            maxGroup = len(groups) - 1
                else:
                    minGroup = 0
                    maxGroup = 1
                for m, v in enumerate(vertices):
                    x.append(round(v[0], mantissa))
                    y.append(round(v[1], mantissa))
                    z.append(round(v[2], mantissa))
                    label = ""
                    group = ""
                    if len(dictionaries) > 0:
                        d = dictionaries[m]
                        if d:
                            try:
                                label = str(Dictionary.ValueAtKey(d, key=labelKey)) or ""
                            except:
                                label = ""
                            try:
                                group = Dictionary.ValueAtKey(d, key=groupKey) or None
                            except:
                                group = ""
                        try:
                            if type(group) == int or type(group) == float:
                                if group < minGroup:
                                    group = minGroup
                                if group > maxGroup:
                                    group = maxGroup
                                color = Color.ByValueInRange(group, minValue=minGroup, maxValue=maxGroup, colorScale=colorScale)
                            else:
                                color = Color.ByValueInRange(groups.index(group), minValue=minGroup, maxValue=maxGroup, colorScale=colorScale)
                            color = "rgb("+str(color[0])+","+str(color[1])+","+str(color[2])+")"
                            groupList.append(color)
                        except:
                            groupList.append(len(groups))
                        labels.append(label)
            else:
                for v in vertices:
                    x.append(round(v[0], mantissa))
                    y.append(round(v[1], mantissa))
                    z.append(round(v[2], mantissa))
            
            if len(list(set(groupList))) < 2:
                groupList = color
            if len(labels) < 1:
                labels = ""
            vData= go.Scatter3d(x=x,
                                y=y,
                                z=z,
                                name=legendLabel,
                                showlegend=showLegend,
                                marker=dict(color=groupList,  size=vertexSize),
                                mode='markers',
                                legendgroup=legendGroup,
                                legendrank=legendRank,
                                text=labels,
                                hoverinfo='text',
                                hovertext=labels
                                )
            return vData

        def edgeData(vertices, edges, dictionaries=None, color="black", width=1, labelKey=None, groupKey=None, minGroup=None, maxGroup=None, groups=[], legendLabel="Topology Edges", legendGroup=2, legendRank=2, showLegend=True, colorScale="Viridis"):
            x = []
            y = []
            z = []
            labels = []
            groupList = []
            label = ""
            group = ""
            if labelKey or groupKey:
                if groups:
                    if len(groups) > 0:
                        if type(groups[0]) == int or type(groups[0]) == float:
                            if not minGroup:
                                minGroup = min(groups)
                            if not maxGroup:
                                maxGroup = max(groups)
                        else:
                            minGroup = 0
                            maxGroup = len(groups) - 1
                else:
                    minGroup = 0
                    maxGroup = 1
                for m, e in enumerate(edges):
                    sv = vertices[e[0]]
                    ev = vertices[e[1]]
                    x+=[round(sv[0],5),round(ev[0],mantissa), None] # x-coordinates of edge ends
                    y+=[round(sv[1],5),round(ev[1],mantissa), None] # y-coordinates of edge ends
                    z+=[round(sv[2],5),round(ev[2],mantissa), None] # z-coordinates of edge ends
                    label = ""
                    group = ""
                    if len(dictionaries) > 0:
                        d = dictionaries[m]
                        if d:
                            try:
                                label = str(Dictionary.ValueAtKey(d, key=labelKey)) or ""
                            except:
                                label = ""
                            try:
                                group = Dictionary.ValueAtKey(d, key=groupKey) or None
                            except:
                                group = ""
                        try:
                            if type(group) == int or type(group) == float:
                                if group < minGroup:
                                    group = minGroup
                                if group > maxGroup:
                                    group = maxGroup
                                color = Color.ByValueInRange(group, minValue=minGroup, maxValue=maxGroup, colorScale=colorScale)
                            else:
                                color = Color.ByValueInRange(groups.index(group), minValue=minGroup, maxValue=maxGroup, colorScale=colorScale)
                            color = "rgb("+str(color[0])+","+str(color[1])+","+str(color[2])+")"
                            groupList.append(color)
                        except:
                            groupList.append(len(groups))
                        labels.append(label)
            else:
                for e in edges:
                    sv = vertices[e[0]]
                    ev = vertices[e[1]]
                    x+=[round(sv[0],mantissa),round(ev[0],mantissa), None] # x-coordinates of edge ends
                    y+=[round(sv[1],mantissa),round(ev[1],mantissa), None] # y-coordinates of edge ends
                    z+=[round(sv[2],mantissa),round(ev[2],mantissa), None] # z-coordinates of edge ends
                
            if len(list(set(groupList))) < 2:
                    groupList = color
            if len(labels) < 1:
                labels = ""
            eData = go.Scatter3d(x=x,
                                y=y,
                                z=z,
                                name=legendLabel,
                                showlegend=showLegend,
                                marker_size=0,
                                mode="lines",
                                line=dict(color=groupList, width=edgeWidth),
                                legendgroup=legendGroup,
                                legendrank=legendRank,
                                text=labels,
                                hoverinfo='text')
            return eData


        def faceData(vertices, faces, dictionaries=None, color="#FAFAFA",
                     opacity=0.5, labelKey=None, groupKey=None,
                     minGroup=None, maxGroup=None, groups=[], legendLabel="Topology Faces",
                     legendGroup=3, legendRank=3, showLegend=True, intensities=None, colorScale="Viridis"):
            x = []
            y = []
            z = []
            for v in vertices:
                x.append(round(v[0], mantissa))
                y.append(round(v[1], mantissa))
                z.append(round(v[2], mantissa))
            i = []
            j = []
            k = []
            labels = []
            groupList = []
            label = ""
            group = ""
            if labelKey or groupKey:
                if groups:
                    if len(groups) > 0:
                        if type(groups[0]) == int or type(groups[0]) == float:
                            if not minGroup:
                                minGroup = min(groups)
                            if not maxGroup:
                                maxGroup = max(groups)
                        else:
                            minGroup = 0
                            maxGroup = len(groups) - 1
                else:
                    minGroup = 0
                    maxGroup = 1
                for m, f in enumerate(faces):
                    i.append(f[0])
                    j.append(f[1])
                    k.append(f[2])
                    label = ""
                    group = ""
                    if len(dictionaries) > 0:
                        d = dictionaries[m]
                        if d:
                            try:
                                label = str(Dictionary.ValueAtKey(d, key=labelKey)) or ""
                            except:
                                label = ""
                            try:
                                group = Dictionary.ValueAtKey(d, key=groupKey) or None
                            except:
                                group = ""
                        try:
                            if type(group) == int or type(group) == float:
                                if group < minGroup:
                                    group = minGroup
                                if group > maxGroup:
                                    group = maxGroup
                                color = Color.ByValueInRange(group, minValue=minGroup, maxValue=maxGroup, colorScale=colorScale)
                            else:
                                color = Color.ByValueInRange(groups.index(group), minValue=minGroup, maxValue=maxGroup, colorScale=colorScale)
                            color = "rgb("+str(color[0])+","+str(color[1])+","+str(color[2])+")"
                            groupList.append(color)
                        except:
                            groupList.append(len(groups))
                        labels.append(label)
            else:
                for f in faces:
                    i.append(f[0])
                    j.append(f[1])
                    k.append(f[2])
                
            if len(list(set(groupList))) < 2:
                groupList = None
            if len(labels) < 1:
                labels = ""
            fData = go.Mesh3d(
                    x = x,
                    y = y,
                    z = z,
                    i = i,
                    j = j,
                    k = k,
                    name = legendLabel,
                    showlegend = showLegend,
                    legendgroup = legendGroup,
                    legendrank = legendRank,
                    color = color,
                    facecolor = groupList,
                    colorscale = colorScale,
                    intensity = intensities,
                    opacity = opacity,
                    hoverinfo = 'text',
                    text = labels,
                    hovertext = labels,
                    flatshading = True,
                    showscale = False,
                    lighting = {"facenormalsepsilon": 0},
                )
            return fData
        
        from topologicpy.Cluster import Cluster
        from topologicpy.Topology import Topology
        from topologicpy.Dictionary import Dictionary
        from time import time
        if not isinstance(topology, topologic.Topology):
            return None
        
        intensities = []
        data = []
        
        if showVertices:
<<<<<<< HEAD
            tp_vertices = Topology.Vertices(topology)
=======
            if topology.Type() == topologic.Vertex.Type():
                tp_vertices = [topology]
            else:
                tp_vertices = Topology.Vertices(topology)
>>>>>>> 906170f4
            if not (tp_vertices == None or tp_vertices == []):
                vertices = []
                v_dictionaries = []
                intensities = []
                for i, tp_v in enumerate(tp_vertices):
                    vertices.append([tp_v.X(), tp_v.Y(), tp_v.Z()])
                    d = Topology.Dictionary(tp_v)
                    if intensityKey:
                        if d:
                            v = Dictionary.ValueAtKey(d, key=intensityKey)
                            if not v == None:
                                intensities.append(v)
                            else:
                                intensities.append(0)
                        else:
                            intensities.append(0)
                    else:
                        intensities = None            
                    if vertexLabelKey or vertexGroupKey:
                        v_dictionaries.append(d)
                data.append(vertexData(vertices, dictionaries=v_dictionaries, color=vertexColor, size=vertexSize, labelKey=vertexLabelKey, groupKey=vertexGroupKey, minGroup=vertexMinGroup, maxGroup=vertexMaxGroup, groups=vertexGroups, legendLabel=vertexLegendLabel, legendGroup=vertexLegendGroup, legendRank=vertexLegendRank, showLegend=showVertexLegend, colorScale=colorScale))
        else:
            intensities = None
            
        if showEdges and topology.Type() > topologic.Vertex.Type():
<<<<<<< HEAD
            tp_edges = Topology.Edges(topology)
=======
            if topology.Type() == topologic.Edge.Type():
                tp_edges = [topology]
            else:
                tp_edges = Topology.Edges(topology)
>>>>>>> 906170f4
            if not (tp_edges == None or tp_edges == []):
                e_dictionaries = []
                if edgeLabelKey or edgeGroupKey:
                    for tp_edge in tp_edges:
                        e_dictionaries.append(Topology.Dictionary(tp_edge))
                e_cluster = Cluster.ByTopologies(tp_edges)
                geo = Topology.Geometry(e_cluster, mantissa=mantissa)
                vertices = geo['vertices']
                edges = geo['edges']
                data.append(edgeData(vertices, edges, dictionaries=e_dictionaries, color=edgeColor, width=edgeWidth, labelKey=edgeLabelKey, groupKey=edgeGroupKey, minGroup=edgeMinGroup, maxGroup=edgeMaxGroup, groups=edgeGroups, legendLabel=edgeLegendLabel, legendGroup=edgeLegendGroup, legendRank=edgeLegendRank, showLegend=showEdgeLegend, colorScale=colorScale))
        
        if showFaces and topology.Type() >= topologic.Face.Type():
            if isinstance(topology, topologic.Face):
                tp_faces = [topology]
            else:
                tp_faces = Topology.Faces(topology)
            if not(tp_faces == None or tp_faces == []):
                # rebuild faces to remove any degenerate faces
                new_faces = []
                for i, f in enumerate(tp_faces):
                    eb = Face.ExternalBoundary(f)
                    eb = Topology.RemoveCollinearEdges(eb)
                    if not eb == None:
                        ibList = Face.InternalBoundaries(f)
                        ibList = [Wire.RemoveCollinearEdges(ib) for ib in ibList]
                        ibList = [ib for ib in ibList if not ib == None]
                        new_f = Face.ByWires(eb, ibList)
                        if isinstance(new_f, topologic.Face):
                            if faceLabelKey or faceGroupKey:
                                d = Topology.Dictionary(tp_faces[i])
                                keys = Dictionary.Keys(d)
                                if len(keys) > 0:
                                    new_f = Topology.SetDictionary(new_f, d)
                            new_faces.append(new_f)
                
                f_dictionaries = []
                all_triangles = []
<<<<<<< HEAD
                for tp_face in tp_faces:
                    triangles = Face.Triangulate(tp_face, tolerance=tolerance)
                    for tri in triangles:
                        if faceLabelKey or faceGroupKey:
                            d = Topology.Dictionary(tp_face)
                            f_dictionaries.append(d)
                            if d:
                                _ = Topology.SetDictionary(tri, d)
                        all_triangles.append(tri)
=======
                for tp_face in new_faces:
                    triangles = Face.Triangulate(tp_face, tolerance=tolerance)
                    if isinstance(triangles, list):
                        for tri in triangles:
                            if faceLabelKey or faceGroupKey:
                                d = Topology.Dictionary(tp_face)
                                f_dictionaries.append(d)
                                if d:
                                    _ = Topology.SetDictionary(tri, d)
                            all_triangles.append(tri)
>>>>>>> 906170f4
                if len(all_triangles) > 0:
                    f_cluster = Cluster.ByTopologies(all_triangles)
                    geo = Topology.Geometry(f_cluster, mantissa=mantissa)
                    vertices = geo['vertices']
                    faces = geo['faces']
                    data.append(faceData(vertices, faces, dictionaries=f_dictionaries, color=faceColor, opacity=faceOpacity, labelKey=faceLabelKey, groupKey=faceGroupKey, minGroup=faceMinGroup, maxGroup=faceMaxGroup, groups=faceGroups, legendLabel=faceLegendLabel, legendGroup=faceLegendGroup, legendRank=faceLegendRank, showLegend=showFaceLegend, intensities=intensities, colorScale=colorScale))
        return data

    @staticmethod
    def FigureByConfusionMatrix(matrix,
             categories=[],
             minValue=None,
             maxValue=None,
             title="Confusion Matrix",
             xTitle = "Actual",
             yTitle = "Predicted",
             width=950,
             height=500,
             showScale = True,
             colorScale='Viridis',
             colorSamples=10,
             backgroundColor='rgba(0,0,0,0)',
             marginLeft=0,
             marginRight=0,
             marginTop=40,
             marginBottom=0):
        """
        Returns a Plotly Figure of the input confusion matrix. Actual categories are displayed on the X-Axis, Predicted categories are displayed on the Y-Axis.

        Parameters
        ----------
        matrix : list or numpy.array
            The matrix to display.
        categories : list
            The list of categories to use on the X and Y axes.
        minValue : float , optional
            The desired minimum value to use for the color scale. If set to None, the minmum value found in the input matrix will be used. The default is None.
        maxValue : float , optional
            The desired maximum value to use for the color scale. If set to None, the maximum value found in the input matrix will be used. The default is None.
        title : str , optional
            The desired title to display. The default is "Confusion Matrix".
        xTitle : str , optional
            The desired X-axis title to display. The default is "Actual".
        yTitle : str , optional
            The desired Y-axis title to display. The default is "Predicted".
        width : int , optional
            The desired width of the figure. The default is 950.
        height : int , optional
            The desired height of the figure. The default is 500.
        showScale : bool , optional
            If set to True, a color scale is shown on the right side of the figure. The default is True.
        colorScale : str , optional
            The desired type of plotly color scales to use (e.g. "Viridis", "Plasma"). The default is "Viridis". For a full list of names, see https://plotly.com/python/builtin-colorscales/.
        colorSamples : int , optional
            The number of discrete color samples to use for displaying the data. The default is 10.
        backgroundColor : str , optional
            The desired background color. This can be any plotly color string and may be specified as:
            - A hex string (e.g. '#ff0000')
            - An rgb/rgba string (e.g. 'rgb(255,0,0)')
            - An hsl/hsla string (e.g. 'hsl(0,100%,50%)')
            - An hsv/hsva string (e.g. 'hsv(0,100%,100%)')
            - A named CSS color.
            The default is 'rgba(0,0,0,0)' (transparent).
        marginLeft : int , optional
            The desired left margin in pixels. The default is 0.
        marginRight : int , optional
            The desired right margin in pixels. The default is 0.
        marginTop : int , optional
            The desired top margin in pixels. The default is 40.
        marginBottom : int , optional
            The desired bottom margin in pixels. The default is 0.

        """
        if not isinstance(matrix, list) and not isinstance(matrix, np.ndarray):
            print("Plotly.FigureByConfusionMatrix - Error: The input matrix is not of the correct type. Returning None.")
            return None
        figure = Plotly.FigureByMatrix(matrix,
             xCategories=categories,
             minValue=minValue,
             maxValue=maxValue,
             title=title,
             xTitle=xTitle,
             yTitle=yTitle,
             width=width,
             height=height,
             showScale=showScale,
             colorScale=colorScale,
             colorSamples=colorSamples,
             backgroundColor=backgroundColor,
             marginLeft=marginLeft,
             marginRight=marginRight,
             marginTop=marginTop,
             marginBottom=marginBottom)
        layout = {
            "yaxis": {"autorange": "reversed"},
        }
        figure.update_layout(layout)
        return figure
    
    @staticmethod
    def FigureByMatrix(matrix,
             xCategories=[],
             yCategories=[],
             minValue=None,
             maxValue=None,
             title="Matrix",
             xTitle = "X Axis",
             yTitle = "Y Axis",
             width=950,
             height=950,
             showScale = False,
             colorScale='gray',
             colorSamples=10,
             backgroundColor='rgba(0,0,0,0)',
             marginLeft=0,
             marginRight=0,
             marginTop=40,
             marginBottom=0,
             mantissa: int = 6):
        """
        Returns a Plotly Figure of the input matrix.

        Parameters
        ----------
        matrix : list or numpy.array
            The matrix to display.
        categories : list
            The list of categories to use on the X and Y axes.
        minValue : float , optional
            The desired minimum value to use for the color scale. If set to None, the minmum value found in the input matrix will be used. The default is None.
        maxValue : float , optional
            The desired maximum value to use for the color scale. If set to None, the maximum value found in the input matrix will be used. The default is None.
        title : str , optional
            The desired title to display. The default is "Confusion Matrix".
        xTitle : str , optional
            The desired X-axis title to display. The default is "Actual".
        yTitle : str , optional
            The desired Y-axis title to display. The default is "Predicted".
        width : int , optional
            The desired width of the figure. The default is 950.
        height : int , optional
            The desired height of the figure. The default is 500.
        showScale : bool , optional
            If set to True, a color scale is shown on the right side of the figure. The default is True.
        colorScale : str , optional
            The desired type of plotly color scales to use (e.g. "Viridis", "Plasma"). The default is "Viridis". For a full list of names, see https://plotly.com/python/builtin-colorscales/.
        colorSamples : int , optional
            The number of discrete color samples to use for displaying the data. The default is 10.
        backgroundColor : str , optional
            The desired background color. This can be any plotly color string and may be specified as:
            - A hex string (e.g. '#ff0000')
            - An rgb/rgba string (e.g. 'rgb(255,0,0)')
            - An hsl/hsla string (e.g. 'hsl(0,100%,50%)')
            - An hsv/hsva string (e.g. 'hsv(0,100%,100%)')
            - A named CSS color.
            The default is 'rgba(0,0,0,0)' (transparent).
        marginLeft : int , optional
            The desired left margin in pixels. The default is 0.
        marginRight : int , optional
            The desired right margin in pixels. The default is 0.
        marginTop : int , optional
            The desired top margin in pixels. The default is 40.
        marginBottom : int , optional
            The desired bottom margin in pixels. The default is 0.
        mantissa : int , optional
            The desired number of digits of the mantissa. The default is 4.

        """
        #import plotly.figure_factory as ff
        import plotly.graph_objects as go
        import plotly.express as px

        if not isinstance(matrix, list) and not isinstance(matrix, np.ndarray):
            print("Plotly.FigureByMatrix - Error: The input matrix is not of the correct type. Returning None.")
            return None

        annotations = []

        if isinstance(matrix, list):
            matrix = np.array(matrix)
        colors = px.colors.sample_colorscale(colorScale, [n/(colorSamples -1) for n in range(colorSamples)])

        if not xCategories:
            xCategories = [x for x in range(len(matrix[0]))]
        if not yCategories:
            yCategories = [y for y in range(len(matrix))]
        
        if not maxValue or not minValue:
            max_values = []
            min_values = []
            for i in range(len(matrix)):
                row = matrix[i]
                max_values.append(max(row))
                min_values.append(min(row))
                for j, value in enumerate(row):
                    annotations.append(
                        {
                            "x": xCategories[j],
                            "y": yCategories[i],
                            "font": {"color": "black"},
                            "bgcolor": "white",
                            "opacity": 0.5,
                            "text": str(round(value, mantissa)), 
                            "xref": "x1",
                            "yref": "y1",
                            "showarrow": False
                        }
                    )
            if not minValue:
                minValueB = min(min_values)
            if not maxValue:
                maxValue = max(max_values)
        else:
            for i in range(len(matrix)):
                row = matrix[i]
                for j, value in enumerate(row):
                    annotations.append(
                        {
                            "x": xCategories[j],
                            "y": yCategories[i],
                            "font": {"color": "black"},
                            "bgcolor": "white",
                            "opacity": 0.5,
                            "text": str(round(value,mantissa)),
                            "xref": "x1",
                            "yref": "y1",
                            "showarrow": False
                        }
                    )
        new_matrix = []
        for i in range(len(matrix)):
            row = matrix[i]
            new_row = []
            maxRow = sum(row)
            for j in range(len(row)):
                if maxRow == 0:
                    new_row.append(round(0, mantissa))
                else:
                    new_row.append(round(float(row[j])/float(maxRow), mantissa))
            new_matrix.append(new_row)
        data = go.Heatmap(z=new_matrix, y=yCategories, x=xCategories, zmin=minValue, zmax=maxValue, showscale=showScale, colorscale=colors)
        
        layout = {
            "width": width,
            "height": height,
            "title": title,
            "xaxis": {"title": xTitle},
            "yaxis": {"title": yTitle, "autorange": "reversed"},
            "annotations": annotations,
            "paper_bgcolor": backgroundColor,
            "plot_bgcolor": backgroundColor,
            "margin":dict(l=marginLeft, r=marginRight, t=marginTop, b=marginBottom)
        }
        fig = go.Figure(data=data, layout=layout)
        fig.update_xaxes( tickvals=xCategories)
        fig.update_yaxes( tickvals=yCategories)
        return fig
        
    @staticmethod
    def FigureByDataFrame(dataFrame,
             labels=[],
             width=950,
             height=500,
             title="Untitled",
             xTitle="X Axis",
             xSpacing=1,
             yTitle="Y Axis",
             ySpacing=1.0,
             useMarkers=False,
             chartType="Line",
             backgroundColor='rgba(0,0,0,0)',
             gridColor = 'lightgray',
             marginLeft=0,
             marginRight=0,
             marginTop=40,
             marginBottom=0):
        
        """
        Returns a Plotly Figure of the input dataframe

        Parameters
        ----------
        df : pandas.df
            The pandas dataframe to display.
        data_labels : list
            The labels to use for the data.
        width : int , optional
            The desired width of the figure. The default is 950.
        height : int , optional
            The desired height of the figure. The default is 500.
        title : str , optional
            The chart title. The default is "Training and Testing Results".
        xTitle : str , optional
            The X-axis title. The default is "Epochs".
        xSpacing : float , optional
            The X-axis spacing. The default is 1.0.
        yTitle : str , optional
            The Y-axis title. The default is "Accuracy and Loss".
        ySpacing : float , optional
            The Y-axis spacing. The default is 0.1.
        useMarkers : bool , optional
            If set to True, markers will be displayed. The default is False.
        chartType : str , optional
            The desired type of chart. The options are "Line", "Bar", or "Scatter". It is case insensitive. The default is "Line".
        backgroundColor : str , optional
            The desired background color. This can be any plotly color string and may be specified as:
            - A hex string (e.g. '#ff0000')
            - An rgb/rgba string (e.g. 'rgb(255,0,0)')
            - An hsl/hsla string (e.g. 'hsl(0,100%,50%)')
            - An hsv/hsva string (e.g. 'hsv(0,100%,100%)')
            - A named CSS color.
            The default is 'rgba(0,0,0,0)' (transparent).
        grid : str , optional
            The desired background color. This can be any plotly color string and may be specified as:
            - A hex string (e.g. '#ff0000')
            - An rgb/rgba string (e.g. 'rgb(255,0,0)')
            - An hsl/hsla string (e.g. 'hsl(0,100%,50%)')
            - An hsv/hsva string (e.g. 'hsv(0,100%,100%)')
            - A named CSS color.
            The default is 'lightgray'
        marginLeft : int , optional
            The desired left margin in pixels. The default is 0.
        marginRight : int , optional
            The desired right margin in pixels. The default is 0.
        marginTop : int , optional
            The desired top margin in pixels. The default is 40.
        marginBottom : int , optional
            The desired bottom margin in pixels. The default is 0.

        Returns
        -------
        None.

        """
        import plotly.express as px
        
        if chartType.lower() == "line":
            figure = px.line(dataFrame, x=labels[0], y=labels[1:], title=title, markers=useMarkers)
        elif chartType.lower() == "bar":
            figure = px.bar(dataFrame, x=labels[0], y=labels[1:], title=title)
        elif chartType.lower() == "scatter":
            figure = px.scatter(dataFrame, x=labels[0], y=labels[1:], title=title)
        else:
            raise NotImplementedError
        
        layout = {
            "width": width,
            "height": height,
            "title": title,
            "xaxis": {"title": xTitle, "dtick": xSpacing, 'gridcolor': gridColor},
            "yaxis": {"title": yTitle, "dtick": ySpacing, 'gridcolor': gridColor},
            "paper_bgcolor": backgroundColor,
            "plot_bgcolor": backgroundColor,
            "margin":dict(l=marginLeft, r=marginRight, t=marginTop, b=marginBottom)
        }
        figure.update_layout(layout)
        return figure


    @staticmethod
    def FigureByData(data, width=950, height=500,
                     xAxis=False, yAxis=False, zAxis=False,
                     axisSize=1, backgroundColor='rgba(0,0,0,0)',
                     marginLeft=0, marginRight=0,
                     marginTop=20, marginBottom=0,
                     tolerance = 0.0001):
        """
        Creates a plotly figure.

        Parameters
        ----------
        data : list
            The input list of plotly data.
        width : int , optional
            The width in pixels of the figure. The default value is 950.
        height : int , optional
            The height in pixels of the figure. The default value is 950.
        xAxis : bool , optional
            If set to True the x axis is drawn. Otherwise it is not drawn. The default is False.
        yAxis : bool , optional
            If set to True the y axis is drawn. Otherwise it is not drawn. The default is False.
        zAxis : bool , optional
            If set to True the z axis is drawn. Otherwise it is not drawn. The default is False.
        axisSize : float , optional
            The size of the X,Y,Z, axes. The default is 1.
        backgroundColor : str , optional
            The desired color of the background. This can be any plotly color string and may be specified as:
            - A hex string (e.g. '#ff0000')
            - An rgb/rgba string (e.g. 'rgb(255,0,0)')
            - An hsl/hsla string (e.g. 'hsl(0,100%,50%)')
            - An hsv/hsva string (e.g. 'hsv(0,100%,100%)')
            - A named CSS color.
            The default is "rgba(0,0,0,0)".
        marginLeft : int , optional
            The size in pixels of the left margin. The default value is 0.
        marginRight : int , optional
            The size in pixels of the right margin. The default value is 0.
        marginTop : int , optional
            The size in pixels of the top margin. The default value is 20.
        marginBottom : int , optional
            The size in pixels of the bottom margin. The default value is 0.
        tolerance : float , optional
            The desired tolerance. The default is 0.0001.
        
        Returns
        -------
        plotly.graph_objs._figure.Figure
            The created plotly figure.

        """
        from topologicpy.Vertex import Vertex
        from topologicpy.Edge import Edge
        from topologicpy.Wire import Wire
        if not isinstance(data, list):
            return None

        v0 = Vertex.ByCoordinates(0,0,0)
        v1 = Vertex.ByCoordinates(axisSize,0,0)
        v2 = Vertex.ByCoordinates(0,axisSize,0)
        v3 = Vertex.ByCoordinates(0,0,axisSize)

        if xAxis:
            xEdge = Edge.ByVertices([v0,v1], tolerance=tolerance)
            xData = Plotly.DataByTopology(xEdge, edgeColor="red", edgeWidth=6, showFaces=False, showEdges=True, showVertices=False, edgeLegendLabel="X-Axis")
            data = data + xData
        if yAxis:
            yEdge = Edge.ByVertices([v0,v2], tolerance=tolerance)
            yData = Plotly.DataByTopology(yEdge, edgeColor="green", edgeWidth=6, showFaces=False, showEdges=True, showVertices=False, edgeLegendLabel="Y-Axis")
            data = data + yData
        if zAxis:
            zEdge = Edge.ByVertices([v0,v3], tolerance=tolerance)
            zData = Plotly.DataByTopology(zEdge, edgeColor="blue", edgeWidth=6, showFaces=False, showEdges=True, showVertices=False, edgeLegendLabel="Z-Axis")
            data = data + zData

        figure = go.Figure(data=data)
        figure.update_layout(
            width=width,
            height=height,
            showlegend=True,
            scene = dict(
                xaxis = dict(visible=False),
                yaxis = dict(visible=False),
                zaxis =dict(visible=False),
                ),
            scene_aspectmode='data',
            paper_bgcolor=backgroundColor,
            plot_bgcolor=backgroundColor,
            margin=dict(l=marginLeft, r=marginRight, t=marginTop, b=marginBottom),
            )
        figure.update_xaxes(showgrid=False, zeroline=False, visible=False)
        figure.update_yaxes(showgrid=False, zeroline=False, visible=False)
        return figure

    @staticmethod
    def FigureByJSONFile(file):
        """
        Imports a plotly figure from a JSON file.

        Parameters
        ----------
        file : file object
            The JSON file.

        Returns
        -------
        plotly.graph_objs._figure.Figure
            The imported figure.

        """
        figure = None
        if not file:
            return None
        figure = plotly.io.read_json(file, output_type='Figure', skip_invalid=True, engine=None)
        file.close()
        return figure
    
    @staticmethod
    def FigureByJSONPath(path):
        """
        Imports a plotly figure from a JSON file path.

        Parameters
        ----------
        path : str
            The path to the BRep file.

        Returns
        -------
        plotly.graph_objs._figure.Figure
            The imported figure.

        """
        if not path:
            return None
        try:
            file = open(path)
        except:
            print("Plotly.FigureByJSONPath - Error: the JSON file is not a valid file. Returning None.")
            return None
        return Plotly.FigureByJSONFile(file)

    @staticmethod
    def FigureByPieChart(data, values, names):
        """
        Creates a plotly pie chart figure.

        Parameters
        ----------
        data : list
            The input list of plotly data.
        values : list
            The input list of values.
        names : list
            The input list of names.
        """

        import plotly.express as px
        dlist = list(map(list, zip(*data)))
        df = pd.DataFrame(dlist, columns=data['names'])
        fig = px.pie(df, values=values, names=names)
        return fig
    
    @staticmethod
    def FigureByTopology(topology,
             showVertices=True, vertexSize=1.1, vertexColor="black", 
             vertexLabelKey=None, vertexGroupKey=None, vertexGroups=[], 
             vertexMinGroup=None, vertexMaxGroup=None, 
             showVertexLegend=False, vertexLegendLabel="Topology Vertices", vertexLegendRank=1, 
             vertexLegendGroup=1, 

             showEdges=True, edgeWidth=1, edgeColor="black", 
             edgeLabelKey=None, edgeGroupKey=None, edgeGroups=[], 
             edgeMinGroup=None, edgeMaxGroup=None, 
             showEdgeLegend=False, edgeLegendLabel="Topology Edges", edgeLegendRank=2, 
             edgeLegendGroup=2, 

             showFaces=True, faceOpacity=0.5, faceColor="#FAFAFA",
             faceLabelKey=None, faceGroupKey=None, faceGroups=[], 
             faceMinGroup=None, faceMaxGroup=None, 
             showFaceLegend=False, faceLegendLabel="Topology Faces", faceLegendRank=3,
             faceLegendGroup=3, 
             intensityKey=None,
             
             width=950, height=500,
             xAxis=False, yAxis=False, zAxis=False, axisSize=1, backgroundColor='rgba(0,0,0,0)',
             marginLeft=0, marginRight=0, marginTop=20, marginBottom=0, showScale=False,
             
             cbValues=[], cbTicks=5, cbX=-0.15, cbWidth=15, cbOutlineWidth=0, cbTitle="",
             cbSubTitle="", cbUnits="", colorScale="Viridis", mantissa=6, tolerance=0.0001):
        """
        Creates a figure from the input topology.

        Parameters
        ----------
        topology : topologic.Topology
            The input topology. This must contain faces and or edges.

        showVertices : bool , optional
            If set to True the vertices will be drawn. Otherwise, they will not be drawn. The default is True.
        vertexSize : float , optional
            The desired size of the vertices. The default is 1.1.
        vertexColor : str , optional
            The desired color of the output vertices. This can be any plotly color string and may be specified as:
            - A hex string (e.g. '#ff0000')
            - An rgb/rgba string (e.g. 'rgb(255,0,0)')
            - An hsl/hsla string (e.g. 'hsl(0,100%,50%)')
            - An hsv/hsva string (e.g. 'hsv(0,100%,100%)')
            - A named CSS color.
            The default is "black".
        vertexLabelKey : str , optional
            The dictionary key to use to display the vertex label. The default is None.
        vertexGroupKey : str , optional
            The dictionary key to use to display the vertex group. The default is None.
        vertexGroups : list , optional
            The list of vertex groups against which to index the color of the vertex. The default is [].
        vertexMinGroup : int or float , optional
            For numeric vertexGroups, vertexMinGroup is the desired minimum value for the scaling of colors. This should match the type of value associated with the vertexGroupKey. If set to None, it is set to the minimum value in vertexGroups. The default is None.
        edgeMaxGroup : int or float , optional
            For numeric vertexGroups, vertexMaxGroup is the desired maximum value for the scaling of colors. This should match the type of value associated with the vertexGroupKey. If set to None, it is set to the maximum value in vertexGroups. The default is None.
        showVertexLegend : bool, optional
            If set to True, the legend for the vertices of this topology is shown. Otherwise, it isn't. The default is False.
        vertexLegendLabel : str , optional
            The legend label string used to identify vertices. The default is "Topology Vertices".
        vertexLegendRank : int , optional
            The legend rank order of the vertices of this topology. The default is 1.
        vertexLegendGroup : int , optional
            The number of the vertex legend group to which the vertices of this topology belong. The default is 1.
        
        showEdges : bool , optional
            If set to True the edges will be drawn. Otherwise, they will not be drawn. The default is True.
        edgeWidth : float , optional
            The desired thickness of the output edges. The default is 1.
        edgeColor : str , optional
            The desired color of the output edges. This can be any plotly color string and may be specified as:
            - A hex string (e.g. '#ff0000')
            - An rgb/rgba string (e.g. 'rgb(255,0,0)')
            - An hsl/hsla string (e.g. 'hsl(0,100%,50%)')
            - An hsv/hsva string (e.g. 'hsv(0,100%,100%)')
            - A named CSS color.
            The default is "black".
        edgeLabelKey : str , optional
            The dictionary key to use to display the edge label. The default is None.
        edgeGroupKey : str , optional
            The dictionary key to use to display the edge group. The default is None.
        edgeGroups : list , optional
            The list of edge groups against which to index the color of the edge. The default is [].
        edgeMinGroup : int or float , optional
            For numeric edgeGroups, edgeMinGroup is the desired minimum value for the scaling of colors. This should match the type of value associated with the edgeGroupKey. If set to None, it is set to the minimum value in edgeGroups. The default is None.
        edgeMaxGroup : int or float , optional
            For numeric edgeGroups, edgeMaxGroup is the desired maximum value for the scaling of colors. This should match the type of value associated with the edgeGroupKey. If set to None, it is set to the maximum value in edgeGroups. The default is None.
        showEdgeLegend : bool, optional
            If set to True, the legend for the edges of this topology is shown. Otherwise, it isn't. The default is False.
        edgeLegendLabel : str , optional
            The legend label string used to identify edges. The default is "Topology Edges".
        edgeLegendRank : int , optional
            The legend rank order of the edges of this topology. The default is 2.
        edgeLegendGroup : int , optional
            The number of the edge legend group to which the edges of this topology belong. The default is 2.
        
        showFaces : bool , optional
            If set to True the faces will be drawn. Otherwise, they will not be drawn. The default is True.
        faceOpacity : float , optional
            The desired opacity of the output faces (0=transparent, 1=opaque). The default is 0.5.
        faceColor : str , optional
            The desired color of the output faces. This can be any plotly color string and may be specified as:
            - A hex string (e.g. '#ff0000')
            - An rgb/rgba string (e.g. 'rgb(255,0,0)')
            - An hsl/hsla string (e.g. 'hsl(0,100%,50%)')
            - An hsv/hsva string (e.g. 'hsv(0,100%,100%)')
            - A named CSS color.
            The default is "#FAFAFA".
        faceLabelKey : str , optional
            The dictionary key to use to display the face label. The default is None.
        faceGroupKey : str , optional
            The dictionary key to use to display the face group. The default is None.
        faceGroups : list , optional
            The list of face groups against which to index the color of the face. This can bhave numeric or string values. This should match the type of value associated with the faceGroupKey. The default is [].
        faceMinGroup : int or float , optional
            For numeric faceGroups, minGroup is the desired minimum value for the scaling of colors. This should match the type of value associated with the faceGroupKey. If set to None, it is set to the minimum value in faceGroups. The default is None.
        faceMaxGroup : int or float , optional
            For numeric faceGroups, maxGroup is the desired maximum value for the scaling of colors. This should match the type of value associated with the faceGroupKey. If set to None, it is set to the maximum value in faceGroups. The default is None.
        showFaceLegend : bool, optional
            If set to True, the legend for the faces of this topology is shown. Otherwise, it isn't. The default is False.
        faceLegendLabel : str , optional
            The legend label string used to idenitfy edges. The default is "Topology Faces".
        faceLegendRank : int , optional
            The legend rank order of the faces of this topology. The default is 3.
        faceLegendGroup : int , optional
            The number of the face legend group to which the faces of this topology belong. The default is 3.
        width : int , optional
            The width in pixels of the figure. The default value is 950.
        height : int , optional
            The height in pixels of the figure. The default value is 950.
        xAxis : bool , optional
            If set to True the x axis is drawn. Otherwise it is not drawn. The default is False.
        yAxis : bool , optional
            If set to True the y axis is drawn. Otherwise it is not drawn. The default is False.
        zAxis : bool , optional
            If set to True the z axis is drawn. Otherwise it is not drawn. The default is False.
        backgroundColor : str , optional
            The desired color of the background. This can be any plotly color string and may be specified as:
            - A hex string (e.g. '#ff0000')
            - An rgb/rgba string (e.g. 'rgb(255,0,0)')
            - An hsl/hsla string (e.g. 'hsl(0,100%,50%)')
            - An hsv/hsva string (e.g. 'hsv(0,100%,100%)')
            - A named CSS color.
            The default is "rgba(0,0,0,0)".
        marginLeft : int , optional
            The size in pixels of the left margin. The default value is 0.
        marginRight : int , optional
            The size in pixels of the right margin. The default value is 0.
        marginTop : int , optional
            The size in pixels of the top margin. The default value is 20.
        marginBottom : int , optional
            The size in pixels of the bottom margin. The default value is 0.
        camera : list , optional
            The desired location of the camera). The default is [-1.25,-1.25,1.25].
        center : list , optional
            The desired center (camera target). The default is [0,0,0].
        up : list , optional
            The desired up vector. The default is [0,0,1].
        renderer : str , optional
            The desired renderer. See Plotly.Renderers(). The default is "notebook".
        intensityKey : str , optional
            If not None, the dictionary of each vertex is searched for the value associated with the intensity key. This value is then used to color-code the vertex based on the colorScale. The default is None.
        showScale : bool , optional
            If set to True, the colorbar is shown. The default is False.
        cbValues : list , optional
            The input list of values to use for the colorbar. The default is [].
        cbTicks : int , optional
            The number of ticks to use on the colorbar. The default is 5.
        cbX : float , optional
            The x location of the colorbar. The default is -0.15.
        cbWidth : int , optional
            The width in pixels of the colorbar. The default is 15
        cbOutlineWidth : int , optional
            The width in pixels of the outline of the colorbar. The default is 0.
        cbTitle : str , optional
            The title of the colorbar. The default is "".
        cbSubTitle : str , optional
            The subtitle of the colorbar. The default is "".
        cbUnits: str , optional
            The units used in the colorbar. The default is ""
        colorScale : str , optional
            The desired type of plotly color scales to use (e.g. "viridis", "plasma"). The default is "viridis". For a full list of names, see https://plotly.com/python/builtin-colorscales/.
        mantissa : int , optional
            The desired length of the mantissa for the values listed on the colorbar. The default is 6.
        tolerance : float , optional
            The desired tolerance. The default is 0.0001.

        Returns
        -------
        Plotly figure

        """
        if not isinstance(topology, topologic.Topology):
            print("Plotly.FigureByTopology - Error: the input topology is not a valid topology. Returning None.")
            return None
        data = Plotly.DataByTopology(topology=topology,
                       showVertices=showVertices, vertexSize=vertexSize, vertexColor=vertexColor, 
                       vertexLabelKey=vertexLabelKey, vertexGroupKey=vertexGroupKey, vertexGroups=vertexGroups, 
                       vertexMinGroup=vertexMinGroup, vertexMaxGroup=vertexMaxGroup, 
                       showVertexLegend=showVertexLegend, vertexLegendLabel=vertexLegendLabel, vertexLegendRank=vertexLegendRank,
                       vertexLegendGroup=vertexLegendGroup,
                       showEdges=showEdges, edgeWidth=edgeWidth, edgeColor=edgeColor, 
                       edgeLabelKey=edgeLabelKey, edgeGroupKey=edgeGroupKey, edgeGroups=edgeGroups, 
                       edgeMinGroup=edgeMinGroup, edgeMaxGroup=edgeMaxGroup, 
                       showEdgeLegend=showEdgeLegend, edgeLegendLabel=edgeLegendLabel, edgeLegendRank=edgeLegendRank, 
                       edgeLegendGroup=edgeLegendGroup,
                       showFaces=showFaces, faceOpacity=faceOpacity, faceColor=faceColor,
                       faceLabelKey=faceLabelKey, faceGroupKey=faceGroupKey, faceGroups=faceGroups, 
                       faceMinGroup=faceMinGroup, faceMaxGroup=faceMaxGroup, 
                       showFaceLegend=showFaceLegend, faceLegendLabel=faceLegendLabel, faceLegendRank=faceLegendRank,
                       faceLegendGroup=faceLegendGroup, 
                       intensityKey=intensityKey, colorScale=colorScale, tolerance=tolerance)
        figure = Plotly.FigureByData(data=data, width=width, height=height,
                                     xAxis=xAxis, yAxis=yAxis, zAxis=zAxis, axisSize=axisSize,
                                     backgroundColor=backgroundColor,
                                     marginLeft=marginLeft, marginRight=marginRight,
                                     marginTop=marginTop, marginBottom=marginBottom,
                                     tolerance=tolerance)
        if showScale:
            figure = Plotly.AddColorBar(figure, values=cbValues, nTicks=cbTicks, xPosition=cbX, width=cbWidth, outlineWidth=cbOutlineWidth, title=cbTitle, subTitle=cbSubTitle, units=cbUnits, colorScale=colorScale, mantissa=mantissa)
        return figure
    
    @staticmethod
    def FigureExportToJSON(figure, path, overwrite=False):
        """
        Exports the input plotly figure to a JSON file.

        Parameters
        ----------
        figure : plotly.graph_objs._figure.Figure
            The input plotly figure.
        path : str
            The input file path.
        overwrite : bool , optional
            If set to True the ouptut file will overwrite any pre-existing file. Otherwise, it won't.

        Returns
        -------
        bool
            True if the export operation is successful. False otherwise.

        """
        if not isinstance(figure, plotly.graph_objs._figure.Figure):
            print("Plotly.FigureExportToJSON - Error: The input figure is not a plolty figure. Returning None.")
            return None
        if not isinstance(path, str):
            print("Plotly.FigureExportToJSON - Error: The input path is not a string. Returning None.")
            return None
        # Make sure the file extension is .json
        ext = path[len(path)-5:len(path)]
        if ext.lower() != ".json":
            path = path+".json"
        f = None
        try:
            if overwrite == True:
                f = open(path, "w")
            else:
                f = open(path, "x") # Try to create a new File
        except:
           print("Plotly.FigureExportToJSON - Error: Could not create a new file at the following location: "+path+". Returning None.")
           return None
        if (f):
            plotly.io.write_json(figure, f, validate=True, pretty=False, remove_uids=True, engine=None)
            f.close()    
            return True
        if f:
            try:
                f.close()
            except:
                pass
        return False

    @staticmethod
    def FigureExportToPDF(figure, path, width=1920, height=1200, overwrite=False):
        """
        Exports the input plotly figure to a PDF file.

        Parameters
        ----------
        figure : plotly.graph_objs._figure.Figure
            The input plotly figure.
        path : str
            The input file path.
        width : int, optional
            The width of the exported image in pixels. The default is 1920.
        height : int , optional
            The height of the exported image in pixels. The default is 1200.
        overwrite : bool , optional
            If set to True the ouptut file will overwrite any pre-existing file. Otherwise, it won't.

        Returns
        -------
        bool
            True if the export operation is successful. False otherwise.

        """
        import os
        if not isinstance(figure, plotly.graph_objs._figure.Figure):
            print("Plotly.FigureExportToPNG - Error: The input figure is not a plolty figure. Returning None.")
            return None
        if not isinstance(path, str):
            print("Plotly.FigureExportToPNG - Error: The input path is not a string. Returning None.")
            return None
        # Make sure the file extension is .pdf
        ext = path[len(path)-4:len(path)]
        if ext.lower() != ".pdf":
            path = path+".pdf"
        
        if overwrite == False and os.path.exists(path):
            print("Plotly.FigureExportToPDF - Error: A file already exists at this location and overwrite is set to False. Returning None.")
            return None

        plotly.io.write_image(figure, path, format='pdf', scale=1, width=width, height=height, validate=True, engine='auto')  
        return True
    
    @staticmethod
    def FigureExportToPNG(figure, path, width=1920, height=1200, overwrite=False):
        """
        Exports the input plotly figure to a PNG file.

        Parameters
        ----------
        figure : plotly.graph_objs._figure.Figure
            The input plotly figure.
        path : str
            The input file path.
        width : int, optional
            The width of the exported image in pixels. The default is 1920.
        height : int , optional
            The height of the exported image in pixels. The default is 1200.
        overwrite : bool , optional
            If set to True the ouptut file will overwrite any pre-existing file. Otherwise, it won't.

        Returns
        -------
        bool
            True if the export operation is successful. False otherwise.

        """
        import os
        if not isinstance(figure, plotly.graph_objs._figure.Figure):
            print("Plotly.FigureExportToPNG - Error: The input figure is not a plolty figure. Returning None.")
            return None
        if not isinstance(path, str):
            print("Plotly.FigureExportToPNG - Error: The input path is not a string. Returning None.")
            return None
        # Make sure the file extension is .png
        ext = path[len(path)-4:len(path)]
        if ext.lower() != ".png":
            path = path+".png"
        
        if overwrite == False and os.path.exists(path):
            print("Plotly.FigureExportToPNG - Error: A file already exists at this location and overwrite is set to False. Returning None.")
            return None

        plotly.io.write_image(figure, path, format='png', scale=1, width=width, height=height, validate=True, engine='auto')  
        return True
    
    @staticmethod
    def FigureExportToSVG(figure, path, width=1920, height=1200, overwrite=False):
        """
        Exports the input plotly figure to a SVG file.

        Parameters
        ----------
        figure : plotly.graph_objs._figure.Figure
            The input plotly figure.
        path : str
            The input file path.
        width : int, optional
            The width of the exported image in pixels. The default is 1920.
        height : int , optional
            The height of the exported image in pixels. The default is 1200.
        overwrite : bool , optional
            If set to True the ouptut file will overwrite any pre-existing file. Otherwise, it won't.

        Returns
        -------
        bool
            True if the export operation is successful. False otherwise.

        """
        import os
        if not isinstance(figure, plotly.graph_objs._figure.Figure):
            print("Plotly.FigureExportToSVG - Error: The input figure is not a plolty figure. Returning None.")
            return None
        if not isinstance(path, str):
            print("Plotly.FigureExportToSVG - Error: The input path is not a string. Returning None.")
            return None
        # Make sure the file extension is .svg
        ext = path[len(path)-4:len(path)]
        if ext.lower() != ".svg":
            path = path+".svg"
        
        if overwrite == False and os.path.exists(path):
            print("Plotly.FigureExportToSVG - Error: A file already exists at this location and overwrite is set to False. Returning None.")
            return None

        plotly.io.write_image(figure, path, format='svg', scale=1, width=width, height=height, validate=True, engine='auto')  
        return True
    
    @staticmethod
    def SetCamera(figure, camera=[-1.25, -1.25, 1.25], center=[0, 0, 0], up=[0, 0, 1], projection="perspective"):
        """
        Sets the camera for the input figure.

        Parameters
        ----------
        figure : plotly.graph_objs._figure.Figure
            The input plotly figure.
        camera : list , optional
            The desired location of the camera. The default is [-1.25,-1.25,1.25].
        center : list , optional
            The desired center (camera target). The default is [0,0,0].
        up : list , optional
            The desired up vector. The default is [0,0,1].
        projection : str , optional
            The desired type of projection. The options are "orthographic" or "perspective". It is case insensitive. The default is "perspective"
        
        Returns
        -------
        plotly.graph_objs._figure.Figure
            The updated figure

        """
        if not isinstance(camera, list):
            camera = [-1.25, -1.25, 1.25]
        if not isinstance(center, list):
            center = [0,0,0]
        if not isinstance(up, list):
            up = [0,0,1]
        projection = projection.lower()
        if projection in "orthographic":
            projection = "orthographic"
        else:
            projection = "perspective"
        scene_camera = dict(
        up=dict(x=up[0], y=up[1], z=up[2]),
        eye=dict(x=camera[0], y=camera[1], z=camera[2]),
        center=dict(x=center[0], y=center[1], z=center[2]),
        projection=dict(type=projection)
        )
        figure.update_layout(scene_camera=scene_camera)
        return figure

    @staticmethod
    def Show(figure, camera=[-1.25, -1.25, 1.25], center=[0, 0, 0], up=[0, 0, 1], renderer="notebook", projection="perspective"):
        """
        Shows the input figure.

        Parameters
        ----------
        figure : plotly.graph_objs._figure.Figure
            The input plotly figure.
        camera : list , optional
            The desired location of the camera. The default is [0,0,0].
        center : list , optional
            The desired center (camera target). The default is [0,0,0].
        up : list , optional
            The desired up vector. The default is [0,0,1].
        renderer : str , optional
            The desired rendered. See Plotly.Renderers(). The default is "notebook".
        projection : str, optional
            The desired type of projection. The options are "orthographic" or "perspective". It is case insensitive. The default is "perspective"

        
        Returns
        -------
        None
            
        """
        if figure == None:
            print("Plotly.Show - Error: The input is NULL. Returning None.")
            return None
        if not isinstance(figure, plotly.graph_objs._figure.Figure):
            print("Plotly.Show - Error: The input is not a figure. Returning None.")
            return None
        if not renderer.lower() in Plotly.Renderers():
            print("Plotly.Show - Error: The input renderer is not in the approved list of renderers. Returning None.")
            return None
        if not camera == None and not center == None and not up == None:
            figure = Plotly.SetCamera(figure, camera=camera, center=center, up=up, projection=projection)
        if renderer.lower() == "offline":
            ofl.plot(figure)
        else:
            figure.show(renderer=renderer)
        return None

    @staticmethod
    def Renderers():
        """
        Returns a list of the available plotly renderers.

        Parameters
        ----------
        
        Returns
        -------
        list
            The list of the available plotly renderers.

        """
        return ['plotly_mimetype', 'jupyterlab', 'nteract', 'vscode',
         'notebook', 'notebook_connected', 'kaggle', 'azure', 'colab',
         'cocalc', 'databricks', 'json', 'png', 'jpeg', 'jpg', 'svg',
         'pdf', 'browser', 'firefox', 'chrome', 'chromium', 'iframe',
         'iframe_connected', 'sphinx_gallery', 'sphinx_gallery_png', 'offline']

    @staticmethod
    def ExportToImage(figure, path, format="png", width="1920", height="1080"):
        """
        Exports the plotly figure to an image.

        Parameters
        ----------
        figure : plotly.graph_objs._figure.Figure
            The input plotly figure.
        path : str
            The image file path.
        format : str , optional
            The desired format. This can be any of "jpg", "jpeg", "pdf", "png", "svg", or "webp". It is case insensitive. The default is "png". 
        width : int , optional
            The width in pixels of the figure. The default value is 1920.
        height : int , optional
            The height in pixels of the figure. The default value is 1080.
        
        Returns
        -------
        bool
            True if the image was exported sucessfully. False otherwise.

        """
        if not isinstance(figure, plotly.graph_objs._figure.Figure):
            return None
        if not isinstance(path, str):
            return None
        if not format.lower() in ["jpg", "jpeg", "pdf", "png", "svg", "webp"]:
            return None
        returnStatus = False
        try:
            plotly.io.write_image(figure, path, format=format.lower(), scale=None, width=width, height=height, validate=True, engine='auto')
            returnStatus = True
        except:
            returnStatus = False
        return returnStatus
<|MERGE_RESOLUTION|>--- conflicted
+++ resolved
@@ -827,14 +827,10 @@
         data = []
         
         if showVertices:
-<<<<<<< HEAD
-            tp_vertices = Topology.Vertices(topology)
-=======
             if topology.Type() == topologic.Vertex.Type():
                 tp_vertices = [topology]
             else:
                 tp_vertices = Topology.Vertices(topology)
->>>>>>> 906170f4
             if not (tp_vertices == None or tp_vertices == []):
                 vertices = []
                 v_dictionaries = []
@@ -860,14 +856,10 @@
             intensities = None
             
         if showEdges and topology.Type() > topologic.Vertex.Type():
-<<<<<<< HEAD
-            tp_edges = Topology.Edges(topology)
-=======
             if topology.Type() == topologic.Edge.Type():
                 tp_edges = [topology]
             else:
                 tp_edges = Topology.Edges(topology)
->>>>>>> 906170f4
             if not (tp_edges == None or tp_edges == []):
                 e_dictionaries = []
                 if edgeLabelKey or edgeGroupKey:
@@ -905,17 +897,6 @@
                 
                 f_dictionaries = []
                 all_triangles = []
-<<<<<<< HEAD
-                for tp_face in tp_faces:
-                    triangles = Face.Triangulate(tp_face, tolerance=tolerance)
-                    for tri in triangles:
-                        if faceLabelKey or faceGroupKey:
-                            d = Topology.Dictionary(tp_face)
-                            f_dictionaries.append(d)
-                            if d:
-                                _ = Topology.SetDictionary(tri, d)
-                        all_triangles.append(tri)
-=======
                 for tp_face in new_faces:
                     triangles = Face.Triangulate(tp_face, tolerance=tolerance)
                     if isinstance(triangles, list):
@@ -926,7 +907,6 @@
                                 if d:
                                     _ = Topology.SetDictionary(tri, d)
                             all_triangles.append(tri)
->>>>>>> 906170f4
                 if len(all_triangles) > 0:
                     f_cluster = Cluster.ByTopologies(all_triangles)
                     geo = Topology.Geometry(f_cluster, mantissa=mantissa)

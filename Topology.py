import topologicpy
import topologic
from topologicpy.Aperture import Aperture
from topologicpy.Dictionary import Dictionary

import uuid
import json
import os

import math
from collections import namedtuple
from multiprocessing import Process, Queue

try:
    import numpy as np
    from numpy import arctan, pi, signbit
    from numpy.linalg import norm
except:
    print("Topology - Installing required numpy library.")
    try:
        os.system("pip install numpy")
    except:
        os.system("pip install numpy --user")
    try:
        import numpy as np
        from numpy import arctan, pi, signbit
        from numpy.linalg import norm
        print("Topology - numpy library installed successfully.")
    except:
        raise Exception("Topology - Error: Could not import numpy.")

try:
    import ifcopenshell
    import ifcopenshell.geom
except:
    print("Topology - Installing required ifcopenshell library.")
    try:
        os.system("pip install ifcopenshell")
    except:
        os.system("pip install ifcopenshell --user")
    try:
        import ifcopenshell
        import ifcopenshell.geom
        print("Topology - ifcopenshell library installed successfully.")
    except:
        raise Exception("Topology - Error: Could not import ifcopenshell.")

try:
    from scipy.spatial import ConvexHull
except:
    print("Topology - Installing required scipy library.")
    try:
        os.system("pip install scipy")
    except:
        os.system("pip install scipy --user")
    try:
        from scipy.spatial import ConvexHull
        print("Topology - scipy library installed successfully.")
    except:
        raise Exception ("Topology - Error: Could not import scipy.")

QueueItem = namedtuple('QueueItem', ['ID', 'sinkKeys', 'sinkValues'])
SinkItem = namedtuple('SinkItem', ['ID', 'sink_str'])

class WorkerProcessPool(object):
    """
    Create and manage a list of Worker processes. Each worker process
    transfers the dictionaries from a subset of sources to the list of sinks.
    """
    def __init__(self, num_workers, message_queue, sources, sinks, so_dicts, tolerance=0.0001):
        self.num_workers = num_workers
        self.message_queue = message_queue
        self.sources = sources
        self.sinks = sinks
        self.so_dicts = so_dicts
        self.tolerance = tolerance
        self.process_list = []

    def startProcesses(self):
        num_item_per_worker = len(self.sources) // self.num_workers
        for i in range(self.num_workers):
            if i == self.num_workers - 1:
                begin = i * num_item_per_worker
                sub_sources = self.sources[begin:]
                sub_dict = self.so_dicts[begin:]
            else:
                begin = i * num_item_per_worker
                end = begin + num_item_per_worker
                sub_sources = self.sources[begin : end]
                sub_dict = self.so_dicts[begin : end]
            wp = WorkerProcess(self.message_queue, sub_sources, self.sinks, sub_dict, self.tolerance)
            wp.start()
            self.process_list.append(wp)

    def stopProcesses(self):
        for p in self.process_list:
            p.join()
        self.process_list = []

    def join(self):
        for p in self.process_list:
            p.join()

class WorkerProcess(Process):
    """
    Transfers the dictionaries from a subset of sources to the list of sinks.
    """
    def __init__(self, message_queue, sources, sinks, so_dicts, tolerance=0.0001):
        Process.__init__(self, target=self.run)
        self.message_queue = message_queue
        self.sources = sources
        self.sinks = sinks
        self.so_dicts = so_dicts
        self.tolerance = tolerance

    def run(self):
        for sink_item in self.sinks:
            sink = Topology.ByBREPString(sink_item.sink_str)
            sinkKeys = []
            sinkValues = []
            iv = Topology.InternalVertex(sink, tolerance=self.tolerance)
            for j, source_str in enumerate(self.sources):
                source = Topology.ByBREPString(source_str)
                flag = False
                if isinstance(source, topologic.Vertex):
                    flag = Topology.IsInternal(sink, source, self.tolerance)
                else:
                    flag = Topology.IsInternal(source, iv, self.tolerance)
                if flag:
                    d = Dictionary.ByPythonDictionary(self.so_dicts[j])
                    if d == None:
                        continue
                    stlKeys = d.Keys()
                    if len(stlKeys) > 0:
                        sourceKeys = d.Keys()
                        for aSourceKey in sourceKeys:
                            if aSourceKey not in sinkKeys:
                                sinkKeys.append(aSourceKey)
                                sinkValues.append("")
                        for i in range(len(sourceKeys)):
                            index = sinkKeys.index(sourceKeys[i])
                            sourceValue = Dictionary.ValueAtKey(d, sourceKeys[i])
                            if sourceValue != None:
                                if sinkValues[index] != "":
                                    if isinstance(sinkValues[index], list):
                                        sinkValues[index].append(sourceValue)
                                    else:
                                        sinkValues[index] = [sinkValues[index], sourceValue]
                                else:
                                    sinkValues[index] = sourceValue
                    break
            if len(sinkKeys) > 0 and len(sinkValues) > 0:
                self.message_queue.put(QueueItem(sink_item.ID, sinkKeys, sinkValues))

class MergingProcess(Process):
    """
    Receive message from other processes and merging the result
    """
    def __init__(self, message_queue, sources, sinks, so_dicts):
        Process.__init__(self, target=self.wait_message)
        self.message_queue = message_queue
        self.sources = sources
        self.sinks = sinks
        self.so_dicts = so_dicts
        self.sinkMap = self._init_sink_map()

    def _init_sink_map(self):
        sinkMap = {}
        for sink in self.sinks:
            sinkMap[sink.ID] = QueueItem(sink.ID, [], [])
        return sinkMap

    def wait_message(self):
        while True:
            try:
                item = self.message_queue.get()
                if item is None:
                    self.message_queue.put(self.sinkMap)
                    break
                mapItem = self.sinkMap[item.ID]
                mapItem.sinkKeys.extend(item.sinkKeys)
                mapItem.sinkValues.extend(item.sinkValues)
            except Exception as e:
                print(str(e))

class Topology():
    @staticmethod
    def AddApertures(topology, apertures, exclusive=False, subTopologyType=None, tolerance=0.001):
        """
        Adds the input list of apertures to the input topology or to its subtpologies based on the input subTopologyType.

        Parameters
        ----------
        topology : topologic.Topology
            The input topology.
        apertures : list
            The input list of apertures.
        exclusive : bool , optional
            If set to True, one (sub)topology will accept only one aperture. Otherwise, one (sub)topology can accept multiple apertures. The default is False.
        subTopologyType : string , optional
            The subtopology type to which to add the apertures. This can be "cell", "face", "edge", or "vertex". It is case insensitive. If set to None, the apertures will be added to the input topology. The default is None.
        tolerance : float , optional
            The desired tolerance. The default is 0.001. This is larger than the usual 0.0001 as it seems to work better.

        Returns
        -------
        topologic.Topology
            The input topology with the apertures added to it.

        """
        from topologicpy.Vertex import Vertex
        from topologicpy.Cluster import Cluster
        from topologicpy.Aperture import Aperture
        def processApertures(subTopologies, apertures, exclusive=False, tolerance=0.001):
            usedTopologies = []
            for subTopology in subTopologies:
                    usedTopologies.append(0)
            ap = 1
            for aperture in apertures:
                apCenter = Topology.InternalVertex(aperture, tolerance)
                for i in range(len(subTopologies)):
                    subTopology = subTopologies[i]
                    if exclusive == True and usedTopologies[i] == 1:
                        continue
                    if Vertex.Distance(apCenter, subTopology) < tolerance:
                        context = topologic.Context.ByTopologyParameters(subTopology, 0.5, 0.5, 0.5)
                        _ = Aperture.ByTopologyContext(aperture, context)
                        if exclusive == True:
                            usedTopologies[i] = 1
                ap = ap + 1
            return None

        if not isinstance(topology, topologic.Topology):
            print("Topology.AddApertures - Error: The input topology parameter is not a valid topology. Returning None.")
            return None
        if not apertures:
            return topology
        if not isinstance(apertures, list):
            print("Topology.AddApertures - Error: the input apertures parameter is not a list. Returning None.")
            return None
        apertures = [x for x in apertures if isinstance(x , topologic.Topology)]
        if len(apertures) < 1:
            return topology
        if not subTopologyType:
            subTopologyType = "self"
        if not subTopologyType.lower() in ["self", "cell", "face", "edge", "vertex"]:
            print("Topology.AddApertures - Error: the input subtopology type parameter is not a recognized type. Returning None.")
            return None
        if subTopologyType.lower() == "self":
            subTopologies = [topology]
        else:
            subTopologies = Topology.SubTopologies(topology, subTopologyType)
        processApertures(subTopologies, apertures, exclusive, tolerance)
        return topology
    
    @staticmethod
    def AddContent(topology, contents, subTopologyType=None, tolerance=0.0001):
        """
        Adds the input list of contents to the input topology or to its subtpologies based on the input subTopologyType.

        Parameters
        ----------
        topology : topologic.Topology
            The input topology.
        conntents : list
            The input list of contents.
        subTopologyType : string , optional
            The subtopology type to which to add the contents. This can be "cellcomplex", "cell", "shell", "face", "wire", "edge", or "vertex". It is case insensitive. If set to None, the contents will be added to the input topology. The default is None.
        tolerance : float , optional
            The desired tolerance. The default is 0.0001.

        Returns
        -------
        topologic.Topology
            The input topology with the contents added to it.

        """
        if not isinstance(topology, topologic.Topology):
            print("Topology.AddContent - Error: the input topology parameter is not a valid topology. Returning None.")
            return None
        if not contents:
            return topology
        if not isinstance(contents, list):
            print("Topology.AddContent - Error: the input contents parameter is not a list. Returning None.")
            return None
        contents = [x for x in contents if isinstance(x, topologic.Topology)]
        if len(contents) < 1:
            return topology
        if not subTopologyType:
            subTopologyType = "self"
        if not subTopologyType.lower() in ["self", "cellcomplex", "cell", "shell", "face", "wire", "edge", "vertex"]:
            print("Topology.AddContent - Error: the input subtopology type parameter is not a recognized type. Returning None.")
            return None
        if subTopologyType.lower() == "vertex":
            t = topologic.Vertex.Type()
        elif subTopologyType.lower() == "edge":
            t = topologic.Edge.Type()
        elif subTopologyType.lower() == "wire":
            t = topologic.Wire.Type()
        elif subTopologyType.lower() == "face":
            t = topologic.Face.Type()
        elif subTopologyType.lower() == "shell":
            t = topologic.Shell.Type()
        elif subTopologyType.lower() == "cell":
            t = topologic.Cell.Type()
        elif subTopologyType.lower() == "cellcomplex":
            t = topologic.CellComplex.Type()
        else:
            t = 0
        return topology.AddContents(contents, t)
    
    @staticmethod
    def AddDictionary(topology, dictionary):
        """
        Adds the input dictionary to the input topology.

        Parameters
        ----------
        topology : topologic.topology
            The input topology.
        dictionary : topologic.Dictionary
            The input dictionary.

        Returns
        -------
        topologic.Topology
            The input topology with the input dictionary added to it.

        """
        
        from topologicpy.Dictionary import Dictionary
        if not isinstance(topology, topologic.Topology):
            print("Topology.AddDictionary - Error: the input topology parameter is not a valid topology. Returning None.")
            return None
        if not isinstance(dictionary, topologic.Dictionary):
            print("Topology.AddDictionary - Error: the input dictionary parameter is not a dictionary. Returning None.")
            return None
        tDict = Topology.Dictionary(topology)
        if len(tDict.Keys()) < 1:
            _ = topology.SetDictionary(dictionary)
        else:
            newDict = Dictionary.ByMergedDictionaries([tDict, dictionary])
            if newDict:
                _ = topology.SetDictionary(newDict)
        return topology
    
    @staticmethod
    def AdjacentTopologies(topology, hostTopology, topologyType=None):
        """
        Returns the topologies, as specified by the input topology type, adjacent to the input topology witin the input host topology.

        Parameters
        ----------
        topology : topologic.Topology
            The input topology.
        hostTopology : topologic.Topology
            The host topology in which to search.
        topologyType : str
            The type of topology for which to search. This can be one of "vertex", "edge", "wire", "face", "shell", "cell", "cellcomplex". It is case-insensitive. If it is set to None, the type will be set to the same type as the input topology. The default is None.

        Returns
        -------
        adjacentTopologies : list
            The list of adjacent topologies.

        """
        if not isinstance(topology, topologic.Topology):
            print("Topology.AdjacentTopologies - Error: the input topology parameter is not a valid topology. Returning None.")
            return None
        if not isinstance(hostTopology, topologic.Topology):
            print("Topology.AdjacentTopologies - Error: the input hostTopology parameter is not a valid topology. Returning None.")
            return None
        if not topologyType:
            topologyType = Topology.TypeAsString(topology).lower()
        if not isinstance(topologyType, str):
            print("Topology.AdjacentTopologies - Error: the input topologyType parameter is not a string. Returning None.")
            return None
        if not topologyType.lower() in ["vertex", "edge", "wire", "face", "shell", "cell", "cellcomplex"]:
            print("Topology.AdjacentTopologies - Error: the input topologyType parameter is not a recognized type. Returning None.")
            return None
        adjacentTopologies = []
        error = False
        if isinstance(topology, topologic.Vertex):
            if topologyType.lower() == "vertex":
                try:
                    _ = topology.AdjacentVertices(hostTopology, adjacentTopologies)
                except:
                    try:
                        _ = topology.Vertices(hostTopology, adjacentTopologies)
                    except:
                        error = True
            elif topologyType.lower() == "edge":
                try:
                    _ = topologic.VertexUtility.AdjacentEdges(topology, hostTopology, adjacentTopologies)
                except:
                    try:
                        _ = topology.Edges(hostTopology, adjacentTopologies)
                    except:
                        error = True
            elif topologyType.lower() == "wire":
                try:
                    _ = topologic.VertexUtility.AdjacentWires(topology, hostTopology, adjacentTopologies)
                except:
                    try:
                        _ = topology.Wires(hostTopology, adjacentTopologies)
                    except:
                        error = True
            elif topologyType.lower() == "face":
                try:
                    _ = topologic.VertexUtility.AdjacentFaces(topology, hostTopology, adjacentTopologies)
                except:
                    try:
                        _ = topology.Faces(hostTopology, adjacentTopologies)
                    except:
                        error = True
            elif topologyType.lower() == "shell":
                try:
                    _ = topologic.VertexUtility.AdjacentShells(topology, hostTopology, adjacentTopologies)
                except:
                    try:
                        _ = topology.Shells(hostTopology, adjacentTopologies)
                    except:
                        error = True
            elif topologyType.lower() == "cell":
                try:
                    _ = topologic.VertexUtility.AdjacentCells(topology, hostTopology, adjacentTopologies)
                except:
                    try:
                        _ = topology.Cells(hostTopology, adjacentTopologies)
                    except:
                        error = True
            elif topologyType.lower() == "cellcomplex":
                try:
                    _ = topologic.VertexUtility.AdjacentCellComplexes(topology, hostTopology, adjacentTopologies)
                except:
                    try:
                        _ = topology.CellComplexes(hostTopology, adjacentTopologies)
                    except:
                        error = True
        elif isinstance(topology, topologic.Edge):
            if topologyType.lower() == "vertex":
                try:
                    _ = topology.Vertices(hostTopology, adjacentTopologies)
                except:
                    error = True
            elif topologyType.lower() == "edge":
                try:
                    _ = topology.AdjacentEdges(hostTopology, adjacentTopologies)
                except:
                    error = True
            elif topologyType.lower() == "wire":
                try:
                    _ = topologic.EdgeUtility.AdjacentWires(topology, adjacentTopologies)
                except:
                    try:
                        _ = topology.Wires(hostTopology, adjacentTopologies)
                    except:
                        error = True
            elif topologyType.lower() == "face":
                try:
                    _ = topologic.EdgeUtility.AdjacentFaces(topology, adjacentTopologies)
                except:
                    try:
                        _ = topology.Faces(hostTopology, adjacentTopologies)
                    except:
                        error = True
            elif topologyType.lower() == "shell":
                try:
                    _ = topologic.EdgeUtility.AdjacentShells(adjacentTopologies)
                except:
                    try:
                        _ = topology.Shells(hostTopology, adjacentTopologies)
                    except:
                        error = True
            elif topologyType.lower() == "cell":
                try:
                    _ = topologic.EdgeUtility.AdjacentCells(adjacentTopologies)
                except:
                    try:
                        _ = topology.Cells(hostTopology, adjacentTopologies)
                    except:
                        error = True
            elif topologyType.lower() == "cellcomplex":
                try:
                    _ = topologic.EdgeUtility.AdjacentCellComplexes(adjacentTopologies)
                except:
                    try:
                        _ = topology.CellComplexes(hostTopology, adjacentTopologies)
                    except:
                        error = True
        elif isinstance(topology, topologic.Wire):
            if topologyType.lower() == "vertex":
                try:
                    _ = topologic.WireUtility.AdjacentVertices(topology, adjacentTopologies)
                except:
                    try:
                        _ = topology.Vertices(hostTopology, adjacentTopologies)
                    except:
                        error = True
            elif topologyType.lower() == "edge":
                try:
                    _ = topologic.WireUtility.AdjacentEdges(topology, adjacentTopologies)
                except:
                    try:
                        _ = topology.Edges(hostTopology, adjacentTopologies)
                    except:
                        error = True
            elif topologyType.lower() == "wire":
                try:
                    _ = topologic.WireUtility.AdjacentWires(topology, adjacentTopologies)
                except:
                    try:
                        _ = topology.Wires(hostTopology, adjacentTopologies)
                    except:
                        error = True
            elif topologyType.lower() == "face":
                try:
                    _ = topologic.WireUtility.AdjacentFaces(topology, adjacentTopologies)
                except:
                    try:
                        _ = topology.Faces(hostTopology, adjacentTopologies)
                    except:
                        error = True
            elif topologyType.lower() == "shell":
                try:
                    _ = topologic.WireUtility.AdjacentShells(adjacentTopologies)
                except:
                    try:
                        _ = topology.Shells(hostTopology, adjacentTopologies)
                    except:
                        error = True
            elif topologyType.lower() == "cell":
                try:
                    _ = topologic.WireUtility.AdjacentCells(adjacentTopologies)
                except:
                    try:
                        _ = topology.Cells(hostTopology, adjacentTopologies)
                    except:
                        error = True
            elif topologyType.lower() == "cellcomplex":
                try:
                    _ = topologic.WireUtility.AdjacentCellComplexes(adjacentTopologies)
                except:
                    try:
                        _ = topology.CellComplexes(hostTopology, adjacentTopologies)
                    except:
                        error = True
        elif isinstance(topology, topologic.Face):
            if topologyType.lower() == "vertex":
                try:
                    _ = topologic.FaceUtility.AdjacentVertices(topology, adjacentTopologies)
                except:
                    try:
                        _ = topology.Vertices(hostTopology, adjacentTopologies)
                    except:
                        error = True
            elif topologyType.lower() == "edge":
                try:
                    _ = topologic.FaceUtility.AdjacentEdges(topology, adjacentTopologies)
                except:
                    try:
                        _ = topology.Edges(hostTopology, adjacentTopologies)
                    except:
                        error = True
            elif topologyType.lower() == "wire":
                try:
                    _ = topologic.FaceUtility.AdjacentWires(topology, adjacentTopologies)
                except:
                    try:
                        _ = topology.Wires(hostTopology, adjacentTopologies)
                    except:
                        error = True
            elif topologyType.lower() == "face":
                _ = topology.AdjacentFaces(hostTopology, adjacentTopologies)
            elif topologyType.lower() == "shell":
                try:
                    _ = topologic.FaceUtility.AdjacentShells(adjacentTopologies)
                except:
                    try:
                        _ = topology.Shells(hostTopology, adjacentTopologies)
                    except:
                        error = True
            elif topologyType.lower() == "cell":
                try:
                    _ = topologic.FaceUtility.AdjacentCells(adjacentTopologies)
                except:
                    try:
                        _ = topology.Cells(hostTopology, adjacentTopologies)
                    except:
                        error = True
            elif topologyType.lower() == "cellcomplex":
                try:
                    _ = topologic.FaceUtility.AdjacentCellComplexes(adjacentTopologies)
                except:
                    try:
                        _ = topology.CellComplexes(hostTopology, adjacentTopologies)
                    except:
                        error = True
        elif isinstance(topology, topologic.Shell):
            if topologyType.lower() == "vertex":
                try:
                    _ = topologic.ShellUtility.AdjacentVertices(topology, adjacentTopologies)
                except:
                    try:
                        _ = topology.Vertices(hostTopology, adjacentTopologies)
                    except:
                        error = True
            elif topologyType.lower() == "edge":
                try:
                    _ = topologic.ShellUtility.AdjacentEdges(topology, adjacentTopologies)
                except:
                    try:
                        _ = topology.Edges(hostTopology, adjacentTopologies)
                    except:
                        error = True
            elif topologyType.lower() == "wire":
                try:
                    _ = topologic.ShellUtility.AdjacentWires(topology, adjacentTopologies)
                except:
                    try:
                        _ = topology.Wires(hostTopology, adjacentTopologies)
                    except:
                        error = True
            elif topologyType.lower() == "face":
                try:
                    _ = topologic.ShellUtility.AdjacentFaces(topology, adjacentTopologies)
                except:
                    try:
                        _ = topology.Faces(hostTopology, adjacentTopologies)
                    except:
                        error = True
            elif topologyType.lower() == "shell":
                try:
                    _ = topologic.ShellUtility.AdjacentShells(adjacentTopologies)
                except:
                    try:
                        _ = topology.Shells(hostTopology, adjacentTopologies)
                    except:
                        error = True
            elif topologyType.lower() == "cell":
                try:
                    _ = topologic.ShellUtility.AdjacentCells(adjacentTopologies)
                except:
                    try:
                        _ = topology.Cells(hostTopology, adjacentTopologies)
                    except:
                        error = True
            elif topologyType.lower() == "cellcomplex":
                try:
                    _ = topologic.ShellUtility.AdjacentCellComplexes(adjacentTopologies)
                except:
                    try:
                        _ = topology.CellComplexes(hostTopology, adjacentTopologies)
                    except:
                        error = True
        elif isinstance(topology, topologic.Cell):
            if topologyType.lower() == "vertex":
                try:
                    _ = topologic.CellUtility.AdjacentVertices(topology, adjacentTopologies)
                except:
                    try:
                        _ = topology.Vertices(hostTopology, adjacentTopologies)
                    except:
                        error = True
            elif topologyType.lower() == "edge":
                try:
                    _ = topologic.CellUtility.AdjacentEdges(topology, adjacentTopologies)
                except:
                    try:
                        _ = topology.Edges(hostTopology, adjacentTopologies)
                    except:
                        error = True
            elif topologyType.lower() == "wire":
                try:
                    _ = topologic.CellUtility.AdjacentWires(topology, adjacentTopologies)
                except:
                    try:
                        _ = topology.Wires(hostTopology, adjacentTopologies)
                    except:
                        error = True
            elif topologyType.lower() == "face":
                try:
                    _ = topologic.CellUtility.AdjacentFaces(topology, adjacentTopologies)
                except:
                    try:
                        _ = topology.Faces(hostTopology, adjacentTopologies)
                    except:
                        error = True
            elif topologyType.lower() == "shell":
                try:
                    _ = topologic.CellUtility.AdjacentShells(adjacentTopologies)
                except:
                    try:
                        _ = topology.Shells(hostTopology, adjacentTopologies)
                    except:
                        error = True
            elif topologyType.lower() == "cell":
                try:
                    _ = topology.AdjacentCells(hostTopology, adjacentTopologies)
                except:
                    try:
                        _ = topology.Cells(hostTopology, adjacentTopologies)
                    except:
                        error = True
            elif topologyType.lower() == "cellcomplex":
                try:
                    _ = topologic.CellUtility.AdjacentCellComplexes(adjacentTopologies)
                except:
                    try:
                        _ = topology.CellComplexes(hostTopology, adjacentTopologies)
                    except:
                        error = True
        elif isinstance(topology, topologic.CellComplex):
            if topologyType.lower() == "vertex":
                try:
                    _ = topology.Vertices(hostTopology, adjacentTopologies)
                except:
                    error = True
            elif topologyType.lower() == "edge":
                try:
                    _ = topology.Edges(hostTopology, adjacentTopologies)
                except:
                    error = True
            elif topologyType.lower() == "wire":
                try:
                    _ = topology.Wires(hostTopology, adjacentTopologies)
                except:
                    error = True
            elif topologyType.lower() == "face":
                try:
                    _ = topology.Faces(hostTopology, adjacentTopologies)
                except:
                    error = True
            elif topologyType.lower() == "shell":
                try:
                    _ = topology.Shells(hostTopology, adjacentTopologies)
                except:
                    error = True
            elif topologyType.lower() == "cell":
                try:
                    _ = topology.Cells(hostTopology, adjacentTopologies)
                except:
                    error = True
            elif topologyType.lower() == "cellcomplex":
                raise Exception("Topology.AdjacentTopologies - Error: Cannot search for adjacent topologies of a CellComplex")
        elif isinstance(topology, topologic.Cluster):
            raise Exception("Topology.AdjacentTopologies - Error: Cannot search for adjacent topologies of a Cluster")
        if error:
            raise Exception("Topology.AdjacentTopologies - Error: Failure in search for adjacent topologies of type "+topologyType)
        return adjacentTopologies

    @staticmethod
    def Analyze(topology):
        """
        Returns an analysis string that describes the input topology.

        Parameters
        ----------
        topology : topologic.Topology
            The input topology.

        Returns
        -------
        str
            The analysis string.

        """
        if not isinstance(topology, topologic.Topology):
            print("Topology.Analyze - Error: the input topology parameter is not a valid topology. Returning None.")
            return None
        return topologic.Topology.Analyze(topology)
    
    @staticmethod
    def Apertures(topology, subTopologyType=None):
        """
        Returns the apertures of the input topology.
        
        Parameters
        ----------
        topology : topologic.Topology
            The input topology.
        subTopologyType : string , optional
            The subtopology type from which to retrieve the apertures. This can be "cell", "face", "edge", or "vertex" or "all". It is case insensitive. If set to "all", then all apertures will be returned. If set to None, the apertures will be retrieved only from the input topology. The default is None.
        
        Returns
        -------
        list
            The list of apertures belonging to the input topology.

        """
        if not isinstance(topology, topologic.Topology):
            print("Topology.Apertures - Error: the input topology parameter is not a valid topology. Returning None.")
            return None
        
        apertures = []
        subTopologies = []
        if not subTopologyType:
            _ = topology.Apertures(apertures)
        elif subTopologyType.lower() == "vertex":
            subTopologies = Topology.Vertices(topology)
        elif subTopologyType.lower() == "edge":
            subTopologies = Topology.Edges(topology)
        elif subTopologyType.lower() == "face":
            subTopologies = Topology.Faces(topology)
        elif subTopologyType.lower() == "cell":
            subTopologies = Topology.Cells(topology)
        elif subTopologyType.lower() == "all":
            _ = topology.Apertures(apertures)
            subTopologies = Topology.Vertices(topology)
            subTopologies += Topology.Edges(topology)
            subTopologies += Topology.Faces(topology)
            subTopologies += Topology.Cells(topology)
        else:
            print("Topology.Apertures - Error: the input subtopologyType parameter is not a recognized type. Returning None.")
            return None
        for subTopology in subTopologies:
            apertures += Topology.Apertures(subTopology, subTopologyType=None)
        return apertures


    @staticmethod
    def ApertureTopologies(topology, subTopologyType=None):
        """
        Returns the aperture topologies of the input topology.

        Parameters
        ----------
        topology : topologic.Topology
            The input topology.
        subTopologyType : string , optional
            The subtopology type from which to retrieve the apertures. This can be "cell", "face", "edge", or "vertex" or "all". It is case insensitive. If set to "all", then all apertures will be returned. If set to None, the apertures will be retrieved only from the input topology. The default is None.
       
        Returns
        -------
        list
            The list of aperture topologies found in the input topology.

        """
        from topologicpy.Aperture import Aperture
        if not isinstance(topology, topologic.Topology):
            print("Topology.ApertureTopologies - Error: the input topology parameter is not a valid topology. Returning None.")
            return None
        apertures = Topology.Apertures(topology=topology, subTopologyType=subTopologyType)
        apTopologies = []
        for aperture in apertures:
            apTopologies.append(Aperture.Topology(aperture))
        return apTopologies
    
    @staticmethod
    def Union(topologyA, topologyB, tranDict=False, tolerance=0.0001):
        """
        See Topology.Boolean()

        """
        return Topology.Boolean(topologyA, topologyB, operation="union", tranDict=tranDict, tolerance=tolerance)
    
    @staticmethod
    def Difference(topologyA, topologyB, tranDict=False, tolerance=0.0001):
        """
        See Topology.Boolean().

        """
        return Topology.Boolean(topologyA=topologyA, topologyB=topologyB, operation="difference", tranDict=tranDict, tolerance=tolerance)
    
    @staticmethod
    def Intersect(topologyA, topologyB, tranDict=False, tolerance=0.0001):
        """
        See Topology.Boolean().

        """
        return Topology.Boolean(topologyA=topologyA, topologyB=topologyB, operation="intersect", tranDict=tranDict, tolerance=tolerance)
    
    @staticmethod
    def SymmetricDifference(topologyA, topologyB, tranDict=False, tolerance=0.0001):
        """
        See Topology.Boolean().

        """
        return Topology.Boolean(topologyA=topologyA, topologyB=topologyB, operation="symdif", tranDict=tranDict, tolerance=tolerance)
    
    @staticmethod
    def SymDif(topologyA, topologyB, tranDict=False, tolerance=0.0001):
        """
        See Topology.Boolean().

        """
        return Topology.Boolean(topologyA=topologyA, topologyB=topologyB, operation="symdif", tranDict=tranDict, tolerance=tolerance)
    
    @staticmethod
    def XOR(topologyA, topologyB, tranDict=False, tolerance=0.0001):
        """
        See Topology.Boolean().

        """
        return Topology.Boolean(topologyA=topologyA, topologyB=topologyB, operation="symdif", tranDict=tranDict, tolerance=tolerance)
    
    @staticmethod
    def Merge(topologyA, topologyB, tranDict=False, tolerance=0.0001):
        """
        See Topology.Boolean().

        """
        return Topology.Boolean(topologyA=topologyA, topologyB=topologyB, operation="merge", tranDict=tranDict, tolerance=tolerance)
    
    @staticmethod
    def Slice(topologyA, topologyB, tranDict=False, tolerance=0.0001):
        """
        See Topology.Boolean().

        """
        return Topology.Boolean(topologyA=topologyA, topologyB=topologyB, operation="slice", tranDict=tranDict, tolerance=tolerance)
    
    @staticmethod
    def Merge(topologyA, topologyB, tranDict=False, tolerance=0.0001):
        """
        See Topology.Boolean().

        """
        return Topology.Boolean(topologyA=topologyA, topologyB=topologyB, operation="merge", tranDict=tranDict, tolerance=tolerance)
    
    @staticmethod
    def Impose(topologyA, topologyB, tranDict=False, tolerance=0.0001):
        """
        See Topology.Boolean().

        """
        return Topology.Boolean(topologyA=topologyA, topologyB=topologyB, operation="impose", tranDict=tranDict, tolerance=tolerance)
    
    @staticmethod
    def Imprint(topologyA, topologyB, tranDict=False, tolerance=0.0001):
        """
        See Topology.Boolean().

        """
        return Topology.Boolean(topologyA=topologyA, topologyB=topologyB, operation="imprint", tranDict=tranDict, tolerance=tolerance)
    
    @staticmethod
    def Boolean(topologyA, topologyB, operation="union", tranDict=False, tolerance=0.0001):
        """
        Execute the input boolean operation type on the input operand topologies and return the result. See https://en.wikipedia.org/wiki/Boolean_operation.

        Parameters
        ----------
        topologyA : topologic.Topology
            The first input topology.
        topologyB : topologic.Topology
            The second input topology.
        operation : str , optional
            The boolean operation. This can be one of "union", "difference", "intersect", "symdif", "merge", "slice", "impose", "imprint". It is case insensitive. The default is "union".
        tranDict : bool , optional
            If set to True the dictionaries of the operands are merged and transferred to the result. The default is False.
        tolerance : float , optional
            The desired tolerance. The default is 0.0001.

        Returns
        -------
        topologic.Topology
            the resultant topology.

        """
        from topologicpy.Dictionary import Dictionary
        
        if not isinstance(topologyA, topologic.Topology):
            print("Topology.Boolean - Error: the input topologyA parameter is not a valid topology. Returning None.")
            return None
        if not isinstance(topologyB, topologic.Topology):
            print("Topology.Boolean - Error: the input topologyB parameter is not a valid topology. Returning None.")
            return None
        if not isinstance(operation, str):
            print("Topology.Boolean - Error: the input operation parameter is not a valid string. Returning None.")
            return None
        if not operation.lower() in ["union", "difference", "intersect", "symdif", "merge", "slice", "impose", "imprint"]:
            print("Topology.Boolean - Error: the input operation parameter is not a recognized operation. Returning None.")
            return None
        if not isinstance(tranDict, bool):
            print("Topology.Boolean - Error: the input tranDict parameter is not a valid boolean. Returning None.")
            return None
        topologyC = None
        try:
            if operation.lower() == "union":
                topologyC = topologyA.Union(topologyB, False)
            elif operation.lower() == "difference":
                topologyC = topologyA.Difference(topologyB, False)
            elif operation.lower() == "intersect":
                topologyC = topologyA.Intersect(topologyB, False)
            elif operation.lower() == "symdif":
                topologyC = topologyA.XOR(topologyB, False)
            elif operation.lower() == "merge":
                topologyC = topologyA.Merge(topologyB, False)
            elif operation.lower() == "slice":
                topologyC = topologyA.Slice(topologyB, False)
            elif operation.lower() == "impose":
                topologyC = topologyA.Impose(topologyB, False)
            elif operation.lower() == "imprint":
                topologyC = topologyA.Imprint(topologyB, False)
            else:
                print("Topology.Boolean - Error: the boolean operation failed. Returning None.")
                return None
        except:
            print("Topology.Boolean - Error: the boolean operation failed. Returning None.")
            return None
        if tranDict == True:
            sourceVertices = []
            sourceEdges = []
            sourceFaces = []
            sourceCells = []
            sinkVertices = []
            sinkEdges = []
            sinkFaces = []
            sinkCells = []
            hidimA = Topology.HighestType(topologyA)
            hidimB = Topology.HighestType(topologyB)
            hidimC = Topology.HighestType(topologyC)

            if topologyA.Type() == topologic.Vertex.Type():
                sourceVertices += [topologyA]
            elif hidimA >= topologic.Vertex.Type():
                sourceVertices += Topology.Vertices(topologyA)
            if topologyB.Type() == topologic.Vertex.Type():
                sourceVertices += [topologyB]
            elif hidimB >= topologic.Vertex.Type():
                sourceVertices += Topology.Vertices(topologyB)
            if topologyC.Type() == topologic.Vertex.Type():
                sinkVertices = [topologyC]
            elif hidimC >= topologic.Vertex.Type():
                sinkVertices = Topology.Vertices(topologyC)
            if len(sourceVertices) > 0 and len(sinkVertices) > 0:
                _ = Topology.TransferDictionaries(sourceVertices, sinkVertices, tolerance=tolerance)

            if topologyA.Type() == topologic.Edge.Type():
                sourceEdges += [topologyA]
            elif hidimA >= topologic.Edge.Type():
                sourceEdges += Topology.Edges(topologyA)
            if topologyB.Type() == topologic.Edge.Type():
                sourceEdges += [topologyB]
            elif hidimB >= topologic.Edge.Type():
                sourceEdges += Topology.Edges(topologyB)
            if topologyC.Type() == topologic.Edge.Type():
                sinkEdges = [topologyC]
            elif hidimC >= topologic.Edge.Type():
                sinkEdges = Topology.Edges(topologyC)
            if len(sourceEdges) > 0 and len(sinkEdges) > 0:
                _ = Topology.TransferDictionaries(sourceEdges, sinkEdges, tolerance=tolerance)

            if topologyA.Type() == topologic.Face.Type():
                sourceFaces += [topologyA]
            elif hidimA >= topologic.Face.Type():
                sourceFaces += Topology.Faces(topologyA)
            if topologyB.Type() == topologic.Face.Type():
                sourceFaces += [topologyB]
            elif hidimB >= topologic.Face.Type():
                sourceFaces += Topology.Faces(topologyB)
            if topologyC.Type() == topologic.Face.Type():
                sinkFaces += [topologyC]
            elif hidimC >= topologic.Face.Type():
                sinkFaces += Topology.Faces(topologyC)
            if len(sourceFaces) > 0 and len(sinkFaces) > 0:
                _ = Topology.TransferDictionaries(sourceFaces, sinkFaces, tolerance=tolerance)

            if topologyA.Type() == topologic.Cell.Type():
                sourceCells += [topologyA]
            elif hidimA >= topologic.Cell.Type():
                sourceCells += Topology.Cells(topologyA)
            if topologyB.Type() == topologic.Cell.Type():
                sourceCells += [topologyB]
            elif hidimB >= topologic.Cell.Type():
                sourceCells += Topology.Cells(topologyB)
            if topologyC.Type() == topologic.Cell.Type():
                sinkCells = [topologyC]
            elif hidimC >= topologic.Cell.Type():
                sinkCells = Topology.Cells(topologyC)
            if len(sourceCells) > 0 and len(sinkCells) > 0:
                _ = Topology.TransferDictionaries(sourceCells, sinkCells, tolerance=tolerance)
        return topologyC

    
    @staticmethod
    def BoundingBox(topology, optimize=0, axes="xyz", tolerance=0.0001):
        """
        Returns a cell representing a bounding box of the input topology. The returned cell contains a dictionary with keys "xrot", "yrot", and "zrot" that represents rotations around the X,Y, and Z axes. If applied in the order of Z,Y,Z, the resulting box will become axis-aligned.

        Parameters
        ----------
        topology : topologic.Topology
            The input topology.
        optimize : int , optional
            If set to an integer from 1 (low optimization) to 10 (high optimization), the method will attempt to optimize the bounding box so that it reduces its surface area. The default is 0 which will result in an axis-aligned bounding box. The default is 0.
        axes : str , optional
            Sets what axes are to be used for rotating the bounding box. This can be any permutation or substring of "xyz". It is not case sensitive. The default is "xyz".
        tolerance : float , optional
            The desired tolerance. The default is 0.0001.
        
        Returns
        -------
        topologic.Cell or topologic.Face
            The bounding box of the input topology.

        """
        from topologicpy.Wire import Wire
        from topologicpy.Face import Face
        from topologicpy.Cell import Cell
        from topologicpy.Cluster import Cluster
        from topologicpy.Dictionary import Dictionary
        def bb(topology):
            vertices = []
            _ = topology.Vertices(None, vertices)
            x = []
            y = []
            z = []
            for aVertex in vertices:
                x.append(aVertex.X())
                y.append(aVertex.Y())
                z.append(aVertex.Z())
            minX = min(x)
            minY = min(y)
            minZ = min(z)
            maxX = max(x)
            maxY = max(y)
            maxZ = max(z)
            return [minX, minY, minZ, maxX, maxY, maxZ]

        if not isinstance(topology, topologic.Topology):
            print("Topology.BoundingBox - Error: the input topology parameter is not a valid topology. Returning None.")
            return None
        if not isinstance(axes, str):
            print("Topology.BoundingBox - Error: the input axes parameter is not a valid string. Returning None.")
            return None
        axes = axes.lower()
        x_flag = "x" in axes
        y_flag = "y" in axes
        z_flag = "z" in axes
        if not x_flag and not y_flag and not z_flag:
            print("Topology.BoundingBox - Error: the input axes parameter is not a recognized string. Returning None.")
            return None
        vertices = Topology.SubTopologies(topology, subTopologyType="vertex")
        topology = Cluster.ByTopologies(vertices)
        boundingBox = bb(topology)
        minX = boundingBox[0]
        minY = boundingBox[1]
        minZ = boundingBox[2]
        maxX = boundingBox[3]
        maxY = boundingBox[4]
        maxZ = boundingBox[5]
        w = abs(maxX - minX)
        l = abs(maxY - minY)
        h = abs(maxZ - minZ)
        best_area = 2*l*w + 2*l*h + 2*w*h
        orig_area = best_area
        best_x = 0
        best_y = 0
        best_z = 0
        best_bb = boundingBox
        origin = Topology.Centroid(topology)
        optimize = min(max(optimize, 0), 10)
        if optimize > 0:
            factor = (round(((11 - optimize)/30 + 0.57), 2))
            flag = False
            for n in range(10,0,-1):
                if flag:
                    break
                if x_flag:
                    xa = n
                    xb = 90+n
                    xc = n
                else:
                    xa = 0
                    xb = 1
                    xc = 1
                if y_flag:
                    ya = n
                    yb = 90+n
                    yc = n
                else:
                    ya = 0
                    yb = 1
                    yc = 1
                if z_flag:
                    za = n
                    zb = 90+n
                    zc = n
                else:
                    za = 0
                    zb = 1
                    zc = 1
                for x in range(xa,xb,xc):
                    if flag:
                        break
                    for y in range(ya,yb,yc):
                        if flag:
                            break
                        for z in range(za,zb,zc):
                            if flag:
                                break
                            t = Topology.Rotate(topology, origin=origin, x=0,y=0,z=1, degree=z)
                            t = Topology.Rotate(t, origin=origin, x=0,y=1,z=0, degree=y)
                            t = Topology.Rotate(t, origin=origin, x=1,y=0,z=0, degree=x)
                            minX, minY, minZ, maxX, maxY, maxZ = bb(t)
                            w = abs(maxX - minX)
                            l = abs(maxY - minY)
                            h = abs(maxZ - minZ)
                            area = 2*l*w + 2*l*h + 2*w*h
                            if area < orig_area*factor:
                                best_area = area
                                best_x = x
                                best_y = y
                                best_z = z
                                best_bb = [minX, minY, minZ, maxX, maxY, maxZ]
                                flag = True
                                break
                            if area < best_area:
                                best_area = area
                                best_x = x
                                best_y = y
                                best_z = z
                                best_bb = [minX, minY, minZ, maxX, maxY, maxZ]
                        
        else:
            best_bb = boundingBox

        minX, minY, minZ, maxX, maxY, maxZ = best_bb
        vb1 = topologic.Vertex.ByCoordinates(minX, minY, minZ)
        vb2 = topologic.Vertex.ByCoordinates(maxX, minY, minZ)
        vb3 = topologic.Vertex.ByCoordinates(maxX, maxY, minZ)
        vb4 = topologic.Vertex.ByCoordinates(minX, maxY, minZ)

        baseWire = Wire.ByVertices([vb1, vb2, vb3, vb4], close=True)
        baseFace = Face.ByWire(baseWire, tolerance=tolerance)
        if abs(maxZ-minZ) < tolerance:
            box = baseFace
        else:
            box = Cell.ByThickenedFace(baseFace, planarize=False, thickness=abs(maxZ-minZ), bothSides=False)
        box = Topology.Rotate(box, origin=origin, x=1,y=0,z=0, degree=-best_x)
        box = Topology.Rotate(box, origin=origin, x=0,y=1,z=0, degree=-best_y)
        box = Topology.Rotate(box, origin=origin, x=0,y=0,z=1, degree=-best_z)
        dictionary = Dictionary.ByKeysValues(["xrot","yrot","zrot", "minx", "miny", "minz", "maxx", "maxy", "maxz", "width", "length", "height"], [best_x, best_y, best_z, minX, minY, minZ, maxX, maxY, maxZ, (maxX-minX), (maxY-minY), (maxZ-minZ)])
        box = Topology.SetDictionary(box, dictionary)
        return box

    @staticmethod
    def BREPString(topology, version=3):
        """
        Returns the BRep string of the input topology.

        Parameters
        ----------
        topology : topologic.Topology
            The input topology.
        version : int , optional
            The desired BRep version number. The default is 3.

        Returns
        -------
        str
            The BREP string.

        """
        if not isinstance(topology, topologic.Topology):
            print("Topology.BREPString - Error: the input topology parameter is not a valid topology. Returning None.")
            return None
        st = None
        try:
            st = topologic.Topology.String(topology, version)
        except:
            try:
                st = topologic.Topology.BREPString(topology, version)
            except:
                st = None
        return st
    
    @staticmethod
    def ByGeometry(vertices=[], edges=[], faces=[], color=[1.0,1.0,1.0,1.0], id=None, name=None, lengthUnit="METERS", outputMode="default", tolerance=0.0001):
        """
        Create a topology by the input lists of vertices, edges, and faces.

        Parameters
        ----------
        vertices : list
            The input list of vertices in the form of [x, y, z]
        edges : list , optional
            The input list of edges in the form of [i, j] where i and j are vertex indices.
        faces : list , optional
            The input list of faces in the form of [i, j, k, l, ...] where the items in the list are vertex indices. The face is assumed to be closed to the last vertex is connected to the first vertex automatically.
        color : list , optional
            The desired color of the object in the form of [r, g, b, a] where the components are between 0 and 1 and represent red, blue, green, and alpha (transparency) repsectively. The default is [1.0, 1.0, 1.0, 1.0].
        id : str , optional
            The desired ID of the object. If set to None, an automatic uuid4 will be assigned to the object. The default is None.
        name : str , optional
            The desired name of the object. If set to None, a default name "Topologic_[topology_type]" will be assigned to the object. The default is None.
        lengthUnit : str , optional
            The length unit used for the object. The default is "METERS"
        outputMode : str , optional
            The desired otuput mode of the object. This can be "wire", "shell", "cell", "cellcomplex", or "default". It is case insensitive. The default is "default".
        tolerance : float , optional
            The desired tolerance. The default is 0.0001.

        Returns
        -------
        topology : topologic.Topology
            The created topology. The topology will have a dictionary embedded in it that records the input attributes (color, id, lengthUnit, name, type)

        """
        def topologyByFaces(faces, outputMode, tolerance):
            output = None
            if len(faces) == 1:
                return faces[0]
            if outputMode.lower() == "cell":
                output = Cell.ByFaces(faces, tolerance=tolerance)
                if output:
                    return output
                else:
                    return None
            if outputMode.lower() == "cellcomplex":
                output = CellComplex.ByFaces(faces, tolerance=tolerance)
                if output:
                    return output
                else:
                    return None
            if outputMode.lower() == "shell":
                output = Shell.ByFaces(faces, tolerance=tolerance) # This can return a list
                if isinstance(output, topologic.Shell):
                    return output
                else:
                    return None
            if outputMode.lower() == "default":
                output = Cluster.ByTopologies(faces)
                if output:
                    return output
            return output
        def topologyByEdges(edges, outputMode):
            output = None
            if len(edges) == 1:
                return edges[0]
            output = Cluster.ByTopologies(edges)
            if outputMode.lower() == "wire":
                output = Topology.SelfMerge(output, tolerance=tolerance)
                if isinstance(output, topologic.Wire):
                    return output
                else:
                    return None
            return output
        def edgesByVertices(vertices, topVerts):
            if len(vertices) < 2:
                return []
            edges = []
            for i in range(len(vertices)-1):
                v1 = vertices[i]
                v2 = vertices[i+1]
                e1 = Edge.ByVertices([topVerts[v1], topVerts[v2]], tolerance=tolerance)
                edges.append(e1)
            # connect the last vertex to the first one
            v1 = vertices[-1]
            v2 = vertices[0]
            e1 = Edge.ByVertices([topVerts[v1], topVerts[v2]], tolerance=tolerance)
            edges.append(e1)
            return edges
        from topologicpy.Vertex import Vertex
        from topologicpy.Edge import Edge
        from topologicpy.Wire import Wire
        from topologicpy.Face import Face
        from topologicpy.Shell import Shell
        from topologicpy.Cell import Cell
        from topologicpy.CellComplex import CellComplex
        from topologicpy.Cluster import Cluster
        from topologicpy.Dictionary import Dictionary
        import uuid
        returnTopology = None
        topVerts = []
        topEdges = []
        topFaces = []
        vertices = [v for v in vertices if not len(v) == 0]
        edges = [e for e in edges if not len(e) == 0]
        faces = [f for f in faces if not len(f) == 0]
        if len(vertices) > 0:
            for aVertex in vertices:
                v = Vertex.ByCoordinates(aVertex[0], aVertex[1], aVertex[2])
                topVerts.append(v)
        else:
            return None
        if (outputMode.lower == "wire") and (len(edges) > 0):
            for anEdge in edges:
                topEdge = Edge.ByVertices([topVerts[anEdge[0]], topVerts[anEdge[1]]], tolerance=tolerance)
                topEdges.append(topEdge)
            if len(topEdges) > 0:
                returnTopology = topologyByEdges(topEdges)
        elif len(faces) > 0:
            for aFace in faces:
                faceEdges = edgesByVertices(aFace, topVerts)
                if len(faceEdges) > 2:
                    faceWire = Wire.ByEdges(faceEdges, tolerance=tolerance)
                    try:
                        topFace = Face.ByWire(faceWire, tolerance=tolerance)
                        topFaces.append(topFace)
                    except:
                        pass
            if len(topFaces) > 0:
                returnTopology = topologyByFaces(topFaces, outputMode=outputMode, tolerance=tolerance)
        elif len(edges) > 0:
            for anEdge in edges:
                topEdge = Edge.ByVertices([topVerts[anEdge[0]], topVerts[anEdge[1]]], tolerance=tolerance)
                topEdges.append(topEdge)
            if len(topEdges) > 0:
                returnTopology = topologyByEdges(topEdges, outputMode=outputMode)
        else:
            returnTopology = Cluster.ByTopologies(topVerts)
        if returnTopology:
            keys = []
            values = []
            keys.append("TOPOLOGIC_color")
            keys.append("TOPOLOGIC_id")
            keys.append("TOPOLOGIC_name")
            keys.append("TOPOLOGIC_type")
            keys.append("TOPOLOGIC_length_unit")
            if color:
                if isinstance(color, tuple):
                    color = list(color)
                elif isinstance(color, list):
                    if isinstance(color[0], tuple):
                        color = list(color[0])
                values.append(color)
            else:
                values.append([1.0,1.0,1.0,1.0])
            if id:
                values.append(id)
            else:
                values.append(str(uuid.uuid4()))
            if name:
                values.append(name)
            else:
                values.append("Topologic_"+Topology.TypeAsString(returnTopology))
            values.append(Topology.TypeAsString(returnTopology))
            values.append(lengthUnit)
            topDict = Dictionary.ByKeysValues(keys, values)
            Topology.SetDictionary(returnTopology, topDict)
        return returnTopology

    @staticmethod
    def ByBREPFile(file):
        """
        Imports a topology from a BREP file.

        Parameters
        ----------
        file : file object
            The BREP file.

        Returns
        -------
        topologic.Topology
            The imported topology.

        """
        topology = None
        if not file:
            print("Topology.ByBREPFile - Error: the input file parameter is not a valid file. Returning None.")
            return None
        brep_string = file.read()
        topology = Topology.ByBREPString(brep_string)
        file.close()
        return topology
    
    @staticmethod
    def ByBREPPath(path):
        """
        IMports a topology from a BREP file path.

        Parameters
        ----------
        path : str
            The path to the BREP file.

        Returns
        -------
        topologic.Topology
            The imported topology.

        """
        if not path:
            print("Topology.ByBREPPath - Error: the input path parameter is not a valid path. Returning None.")
            return None
        try:
            file = open(path)
        except:
            print("Topology.ByBREPPath - Error: the BREP file is not a valid file. Returning None.")
            return None
        return Topology.ByBREPFile(file)
    
    @staticmethod
    def ByIFCFile(file, transferDictionaries=False):
        """
        Create a topology by importing it from an IFC file.

        Parameters
        ----------
        file : file object
            The input IFC file.
        transferDictionaries : bool , optional
            If set to True, the dictionaries from the IFC file will be transfered to the topology. Otherwise, they won't. The default is False.
        
        Returns
        -------
        list
            The created list of topologies.
        
        """
        import multiprocessing
        from topologicpy.Cluster import Cluster
        from topologicpy.Dictionary import Dictionary
        import uuid
        
        if not file:
            print("Topology.ByIFCFile - Error: the input file parameter is not a valid file. Returning None.")
            return None
        topologies = []
        settings = ifcopenshell.geom.settings()
        settings.set(settings.DISABLE_TRIANGULATION, True)
        settings.set(settings.USE_BREP_DATA, True)
        settings.set(settings.USE_WORLD_COORDS, True)
        settings.set(settings.SEW_SHELLS, True)
        iterator = ifcopenshell.geom.iterator(settings, file, multiprocessing.cpu_count())
        if iterator.initialize():
            while True:
                shape = iterator.get()
                brep = shape.geometry.brep_data
                topology = Topology.ByBREPString(brep)
                if transferDictionaries:
                        keys = []
                        values = []
                        keys.append("TOPOLOGIC_color")
                        values.append([1.0,1.0,1.0,1.0])
                        keys.append("TOPOLOGIC_id")
                        values.append(str(uuid.uuid4()))
                        keys.append("TOPOLOGIC_name")
                        values.append(shape.name)
                        keys.append("TOPOLOGIC_type")
                        values.append(Topology.TypeAsString(topology))
                        keys.append("IFC_id")
                        values.append(str(shape.id))
                        keys.append("IFC_guid")
                        values.append(str(shape.guid))
                        keys.append("IFC_unique_id")
                        values.append(str(shape.unique_id))
                        keys.append("IFC_name")
                        values.append(shape.name)
                        keys.append("IFC_type")
                        values.append(shape.type)
                        d = Dictionary.ByKeysValues(keys, values)
                        topology = Topology.SetDictionary(topology, d)
                topologies.append(topology)
                if not iterator.next():
                    break
        return topologies

    @staticmethod
    def ByIFCPath(path, transferDictionaries=False):
        """
        Create a topology by importing it from an IFC file path.

        Parameters
        ----------
        path : str
            The path to the IFC file.
        transferDictionaries : bool , optional
            If set to True, the dictionaries from the IFC file will be transfered to the topology. Otherwise, they won't. The default is False.
        
        Returns
        -------
        list
            The created list of topologies.
        
        """

        if not path:
            print("Topology.ByIFCPath - Error: the input path parameter is not a valid path. Returning None.")
            return None
        try:
            file = ifcopenshell.open(path)
        except:
            print("Topology.ByIFCPath - Error: the input file parameter is not a valid file. Returning None.")
            file = None
        if not file:
            print("Topology.ByIFCPath - Error: the input file parameter is not a valid file. Returning None.")
            return None
        return Topology.ByIFCFile(file, transferDictionaries=transferDictionaries)
    
    '''
    @staticmethod
    def ByImportedIPFS(hash_, url, port):
        """
        NOT DONE YET.

        Parameters
        ----------
        hash : TYPE
            DESCRIPTION.
        url : TYPE
            DESCRIPTION.
        port : TYPE
            DESCRIPTION.

        Returns
        -------
        topology : TYPE
            DESCRIPTION.

        """
        # hash, url, port = item
        url = url.replace('http://','')
        url = '/dns/'+url+'/tcp/'+port+'/https'
        client = ipfshttpclient.connect(url)
        brepString = client.cat(hash_).decode("utf-8")
        topology = Topology.ByBREPString(brepString)
        return topology
    '''
    @staticmethod
    def ByJSONFile(file, tolerance=0.0001):
        """
        Imports the topology from a JSON file.

        Parameters
        ----------
        file : file object
            The input JSON file.
        tolerance : float , optional
            The desired tolerance. The default is 0.0001.

        Returns
        -------
        list
            The list of imported topologies.

        """
        if not file:
            print("Topology.ByJSONFile - Error: the input file parameter is not a valid file. Returning None.")
            return None
        jsonData = json.load(file)
        jsonString = json.dumps(jsonData)
        return Topology.ByJSONString(jsonString, tolerance=tolerance)
    
    @staticmethod
    def ByJSONString(string, progressBar=False, tolerance=0.0001):
        """
        Imports the topology from a JSON string.

        Parameters
        ----------
        string : str
            The input JSON string.
        progressBar : bool , optional
            If set to True a tqdm progress bar is shown. If not, it will not be shown. The default is False.
        tolerance : float , optional
            The desired tolerance. The default is 0.0001.

        Returns
        -------
        list or topologicpy.Topology
            The list of imported topologies. If the list only contains one element, it returns that element.

        """

        from topologicpy.Dictionary import Dictionary
        from topologicpy.Context import Context
        from topologicpy.Vertex import Vertex
        from topologicpy.Edge import Edge
        from topologicpy.Wire import Wire
        from topologicpy.Face import Face
        from topologicpy.Shell import Shell
        from topologicpy.Cell import Cell
        from topologicpy.CellComplex import CellComplex
        from topologicpy.Cluster import Cluster
        from topologicpy.Aperture import Aperture
        from topologicpy.Helper import Helper
        from tqdm.auto import tqdm
        import time

        def getUUID(topology, uuidKey="uuid"):
            d = Topology.Dictionary(topology)
            if d == None:
                uuidOne = str(uuid.uuid1())
                d = Dictionary.ByKeyValue(uuidKey, uuidOne)
            elif uuidKey not in Dictionary.Keys(d):
                uuidOne = str(uuid.uuid1())
                d = Dictionary.SetValueAtKey(d, uuidKey, uuidOne)
                topology = Topology.SetDictionary(topology, d)
            else:
                uuidOne = Dictionary.ValueAtKey(d, uuidKey)
            return uuidOne
            
        def find_json_item(json_list, key, value):
            for item in json_list:
                if key in item and item[key] == value:
                    return item
            return None

        def buildAperture(j_aperture):
            j_vertices = []
            j_edges = []
            j_wires = []
            j_faces = []
            j_shells = []
            j_cells = []
            j_cellComplexes = []
            for jsonItem in j_aperture:
                topology_type = jsonItem['type']
                if topology_type.lower() == "vertex":
                    j_vertices.append(jsonItem)
                elif topology_type.lower() == "edge":
                    j_edges.append(jsonItem)
                elif topology_type.lower() == "wire":
                    j_wires.append(jsonItem)
                elif topology_type.lower() == "face":
                    j_faces.append(jsonItem)
                elif topology_type.lower() == "shell":
                    j_shells.append(jsonItem)
                elif topology_type.lower() == "cell":
                    j_cells.append(jsonItem)
                elif topology_type.lower() == "cellcomplex":
                    j_cellComplexes.append(jsonItem)

            vertices = [buildVertex(j_v) for j_v in j_vertices]
            edges = [buildEdge(j_e, j_vertices, uuidKey="uuid") for j_e in j_edges]
            wires = [buildWire(j_w, j_edges, j_vertices, uuidKey="uuid") for j_w in j_wires]
            faces = [buildFace(j_f, j_wires, j_edges, j_vertices, uuidKey="uuid") for j_f in j_faces]
            faces = Helper.Flatten(faces)
            shells = [buildShell(j_s, j_faces, j_wires, j_edges, j_vertices, uuidKey="uuid") for j_s in j_shells]
            cells = [buildCell(j_c, j_shells, j_faces, j_wires, j_edges, j_vertices, uuidKey="uuid") for j_c in j_cells]
            cellComplexes = [buildCellComplex(j_cc, j_cells, j_shells, j_faces, j_wires, j_edges, j_vertices, uuidKey="uuid") for j_cc in j_cellComplexes]
            if len(cellComplexes) > 0:
                everything = cellComplexes
            elif len(cells) > 0:
                everything = cells
            elif len(shells) > 0:
                everything = shells
            elif len(faces) > 0:
                everything = faces
            elif len(wires) > 0:
                everything = wires
            elif len(edges) > 0:
                everything = edges
            elif len(vertices) > 0:
                everything = vertices
            else:
                return None
            if len(everything) == 1:
                aperture = everything[0]
            else:
                aperture = Topology.SelfMerge(Cluster.ByTopologies(everything), tolerance=tolerance)
            return aperture

        def buildVertex(json_item):
            x, y, z = json_item['coordinates']
            d = json_item['dictionary']
            v = Vertex.ByCoordinates(x,y,z)
            if v == None:
                print("Topology.ByJSONString - Error: Could not build a vertex. Returning None.")
                return None
            v = Topology.SetDictionary(v, Dictionary.ByPythonDictionary(d))
            apertures = [buildAperture(j_ap) for j_ap in json_item['apertures']]
            context = Context.ByTopologyParameters(v, u=0.5, v=0.5, w=0.5)
            for ap in apertures:
                _ = Aperture.ByTopologyContext(ap, context)
            return v

        def buildEdge(json_item, j_vertices, uuidKey="uuid", tolerance=0.0001):
            edge_vertices = json_item['vertices']
            vertices = []
            for j_v in edge_vertices:
                vertices.append(buildVertex(find_json_item(j_vertices, uuidKey, j_v)))
            e = Edge.ByVertices(vertices, tolerance=tolerance)
            if e == None:
                print("Topology.ByJSONString - Error: Could not build an edge. Returning None.")
                return None
            d = json_item['dictionary']
            e = Topology.SetDictionary(e, Dictionary.ByPythonDictionary(d))
            apertures = [buildAperture(j_ap) for j_ap in json_item['apertures']]
            context = Context.ByTopologyParameters(e, u=0.5, v=0.5, w=0.5)
            for ap in apertures:
                _ = Aperture.ByTopologyContext(ap, context)
            return e

        def buildWire(json_item, j_edges, j_vertices, uuidKey="uuid", tolerance=0.0001):
            wire_edges = json_item['edges']
            edges = []
            for j_e in wire_edges:
                edges.append(buildEdge(find_json_item(j_edges, uuidKey, j_e), j_vertices, uuidKey=uuidKey, tolerance=tolerance))
            w = Wire.ByEdges(edges, tolerance=tolerance)
            if w == None:
                print("Topology.ByJSONString - Error: Could not build a wire. Returning None.")
                return None
            d = json_item['dictionary']
            w = Topology.SetDictionary(w, Dictionary.ByPythonDictionary(d))
            apertures = [buildAperture(j_ap) for j_ap in json_item['apertures']]
            context = Context.ByTopologyParameters(w, u=0.5, v=0.5, w=0.5)
            for ap in apertures:
                _ = Aperture.ByTopologyContext(ap, context)
            return w

        def buildFace(json_item, j_wires, j_edges, j_vertices, uuidKey="uuid", tolerance=0.0001):
            face_wires = json_item['wires']
            external_boundary = buildWire(find_json_item(j_wires, uuidKey, face_wires[0]), j_edges, j_vertices, uuidKey=uuidKey, tolerance=tolerance)
            if not isinstance(external_boundary, topologic.Wire):
                print("Topology.ByJSONString - ERROR: Something went wrong with original external boundary. Returning None.")
                return None
            if not Topology.IsPlanar(external_boundary, tolerance=tolerance):
                temp_boundary = Wire.Planarize(external_boundary, tolerance=tolerance)
                if temp_boundary == None or not isinstance(temp_boundary, topologic.Wire):
                    print("Topology.ByJSONString - Error: Something went wrong with external boundary. Returning None.")
                    return None
                else:
                    external_boundary = temp_boundary
            if not Wire.IsClosed(external_boundary):
                external_boundary = Wire.Close(external_boundary)
            internal_boundaries = []
            for j_w in face_wires[1:]:
                ib = buildWire(find_json_item(j_wires, uuidKey, j_w),j_edges, j_vertices, uuidKey=uuidKey)
                if not Topology.IsPlanar(external_boundary):
                    ib = Wire.Planarize(ib)
                    if not isinstance(ib, topologic.Wire):
                        print("Topology.ByJSONString - ERROR: Something went wrong with original internal boundary. Returning None.")
                        return None
                if not Wire.IsClosed(ib):
                    ib = Wire.Close(ib)
                internal_boundaries.append(ib)

            f = Face.ByWires(external_boundary, internal_boundaries, tolerance=tolerance)
            if not isinstance(f, topologic.Face):
                print("Topology.ByJSONString - Error: Could not build a face. Returning None.", f, "Ex Bound:", external_boundary)
                return None
            area = Face.Area(f)
            if area == None:
                print("Topology.ByJSONString - Error: Could not compute the area of the built face. Returning None.")
                return None
            if Face.Area(f) < 0:
                external_boundary = Wire.Invert(external_boundary)
            f = Face.ByWires(external_boundary, internal_boundaries, tolerance=tolerance)
            if f == None:
                print("Topology.ByJSONString - Error: Could not build a face. Returning None.")
                return None
            d = json_item['dictionary']
            f = Topology.SetDictionary(f, Dictionary.ByPythonDictionary(d))
            apertures = [buildAperture(j_ap) for j_ap in json_item['apertures']]
            if len(apertures) > 0:
                context = Context.ByTopologyParameters(f, u=0.5, v=0.5, w=0.5)
                for ap in apertures:
                    _ = Aperture.ByTopologyContext(ap, context)
            return f

        def buildShell(json_item, j_faces, j_wires, j_edges, j_vertices, uuidKey="uuid", tolerance=0.0001):
            shell_faces = json_item['faces']
            faces = []
            for j_f in shell_faces:
                faces.append(buildFace(find_json_item(j_faces, uuidKey, j_f), j_wires, j_edges, j_vertices, uuidKey=uuidKey))
            faces = Helper.Flatten(faces)
            s = Shell.ByFaces(faces, tolerance=tolerance) # This can return a list
            if not isinstance(s, topologic.Shell):
                print("Topology.ByJSONString - Error: Could not build a shell. Returning None.")
                return None
            d = json_item['dictionary']
            s = Topology.SetDictionary(s, Dictionary.ByPythonDictionary(d))
            apertures = [buildAperture(j_ap) for j_ap in json_item['apertures']]
            if len(apertures) > 0:
                context = Context.ByTopologyParameters(s, u=0.5, v=0.5, w=0.5)
                for ap in apertures:
                    _ = Aperture.ByTopologyContext(ap, context)
            return s

        def buildCell(json_item, j_shells, j_faces, j_wires, j_edges, j_vertices, uuidKey="uuid", tolerance=0.0001):
            cell_shells = json_item['shells']
            shells = []
            external_boundary = buildShell(find_json_item(j_shells, uuidKey, cell_shells[0]), j_faces, j_wires, j_edges, j_vertices, uuidKey=uuidKey, tolerance=tolerance)
            internal_boundaries = []
            for j_s in cell_shells[1:]:
                internal_boundaries.append(buildShell(find_json_item(j_shells, uuidKey, j_s), j_faces, j_wires, j_edges, j_vertices, uuidKey=uuidKey, tolerance=tolerance))
            c = Cell.ByShell(external_boundary)
            if c == None:
                print("Topology.ByJSONString - Error: Could not build a cell. Returning None.")
                return None
            for ib in internal_boundaries:
                ib_c = Cell.ByShell(ib)
                c = Topology.Difference(c, ib_c, tolerance=tolerance)
            d = json_item['dictionary']
            c = Topology.SetDictionary(c, Dictionary.ByPythonDictionary(d))
            apertures = [buildAperture(j_ap) for j_ap in json_item['apertures']]
            context = Context.ByTopologyParameters(c, u=0.5, v=0.5, w=0.5)
            for ap in apertures:
                _ = Aperture.ByTopologyContext(ap, context)
            return c

        def buildCellComplex(json_item, j_cells, j_shells, j_faces, j_wires, j_edges, j_vertices, uuidKey="uuid", tolerance=0.0001):
            cc_cells = json_item['cells']
            cells = []
            for j_c in cc_cells:
                cells.append(buildCell(find_json_item(j_cells, uuidKey, j_c), j_shells, j_faces, j_wires, j_edges, j_vertices, uuidKey=uuidKey, tolerance=tolerance))
            cc = CellComplex.ByCells(cells, tolerance=tolerance)
            if cc == None:
                print("Topology.ByJSONString - Error: Could not build a cellcomplex. Returning None.")
                return None
            d = json_item['dictionary']
            cc = Topology.SetDictionary(cc, Dictionary.ByPythonDictionary(d))
            apertures = [buildAperture(j_ap) for j_ap in json_item['apertures']]
            context = Context.ByTopologyParameters(cc, u=0.5, v=0.5, w=0.5)
            for ap in apertures:
                _ = Aperture.ByTopologyContext(ap, context)
            return cc

        def addAperturesUUID(topology, uuidKey="uuid"):
            topology_apertures = [Aperture.Topology(ap) for ap in Topology.Apertures(topology)]
            apertures_uuid = []
            for top_a in topology_apertures:
                uuid = getUUID(top_a, uuidKey=uuidKey)
                apertures_uuid.append(uuid)
            d = Topology.Dictionary(topology)
            d = Dictionary.SetValueAtKey(d, 'apertures', apertures_uuid)
            topology = Topology.SetDictionary(topology, d)
            s = Topology.InternalVertex(topology, tolerance=tolerance)
            s = Topology.SetDictionary(s, d)
            return topology, s, topology_apertures

        def findAperture(uuid, apertures, uuidKey="uuid"):
            for ap in apertures:
                d = Topology.Dictionary(ap)
                ap_uuid = Dictionary.ValueAtKey(d, uuidKey)
                if uuid == ap_uuid:
                    return ap
            return None

        def setApertures(topology, allApertures, uuidKey="uuid"):
            apertures = []
            d = Topology.Dictionary(topology)
            apertures_uuid = Dictionary.ValueAtKey(d, 'apertures')
            if not isinstance(apertures_uuid, list):
                apertures_uuid = [apertures_uuid]
            for ap_uuid in apertures_uuid:
                ap = findAperture(ap_uuid, allApertures, uuidKey=uuidKey)
                if ap != None:
                    apertures.append(ap)
            context = Context.ByTopologyParameters(topology, u=0.5, v=0.5, w=0.5)
            for ap in apertures:
                _ = Aperture.ByTopologyContext(ap, context)
            return topology
                    
                
        jsondata = json.loads(string)
        if not isinstance(jsondata, list):
            jsondata = [jsondata]

        j_vertices = []
        j_edges = []
        j_wires = []
        j_faces = []
        j_shells = []
        j_cells = []
        j_cellComplexes = []

        vertices = []
        edges = []
        wires = []
        faces = []
        shells = []
        cells = []
        cellComplexes = []

        if progressBar:
            for jsonItem in tqdm(jsondata):
                try:
                    topology_type = jsonItem['type']
                    if topology_type.lower() == "vertex":
                        j_vertices.append(jsonItem)
                    elif topology_type.lower() == "edge":
                        j_edges.append(jsonItem)
                    elif topology_type.lower() == "wire":
                        j_wires.append(jsonItem)
                    elif topology_type.lower() == "face":
                        j_faces.append(jsonItem)
                    elif topology_type.lower() == "shell":
                        j_shells.append(jsonItem)
                    elif topology_type.lower() == "cell":
                        j_cells.append(jsonItem)
                    elif topology_type.lower() == "cellcomplex":
                        j_cellComplexes.append(jsonItem)
                except:
                    continue
        else:
            for jsonItem in jsondata:
                try:
                    topology_type = jsonItem['type']
                    if topology_type.lower() == "vertex":
                        j_vertices.append(jsonItem)
                    elif topology_type.lower() == "edge":
                        j_edges.append(jsonItem)
                    elif topology_type.lower() == "wire":
                        j_wires.append(jsonItem)
                    elif topology_type.lower() == "face":
                        j_faces.append(jsonItem)
                    elif topology_type.lower() == "shell":
                        j_shells.append(jsonItem)
                    elif topology_type.lower() == "cell":
                        j_cells.append(jsonItem)
                    elif topology_type.lower() == "cellcomplex":
                        j_cellComplexes.append(jsonItem)
                except:
                    continue

        vertices = [buildVertex(j_v) for j_v in j_vertices]
        vertex_selectors = []
        all_vertex_apertures = []
        for v in vertices:
            v, s, vertex_apertures = addAperturesUUID(v, uuidKey="uuid")
            all_vertex_apertures += vertex_apertures
            vertex_selectors.append(s)

        edges = [buildEdge(j_e, j_vertices, uuidKey="uuid") for j_e in j_edges]
        edge_selectors = []
        all_edge_apertures = []
        for e in edges:
            e, s, edge_apertures = addAperturesUUID(e, uuidKey="uuid")
            all_edge_apertures += edge_apertures
            edge_selectors.append(s)

        wires = [buildWire(j_w, j_edges, j_vertices, uuidKey="uuid") for j_w in j_wires]
        wire_selectors = []
        all_wire_apertures = []
        for w in wires:
            w, s, wire_apertures = addAperturesUUID(w, uuidKey="uuid")
            all_wire_apertures += wire_apertures
            wire_selectors.append(s)

        faces = []
        for j_f in j_faces:
            f = buildFace(j_f, j_wires, j_edges, j_vertices, uuidKey="uuid")
            faces.append(f)
       
        faces = Helper.Flatten(faces)
        face_selectors = []
        all_face_apertures = []
        for f in faces:
            f, s, face_apertures = addAperturesUUID(f, uuidKey="uuid")
            all_face_apertures += face_apertures
            face_selectors.append(s)

        shells = [buildShell(j_s, j_faces, j_wires, j_edges, j_vertices, uuidKey="uuid") for j_s in j_shells]
        shell_selectors = []
        all_shell_apertures = []
        for sh in shells:
            sh, s, shell_apertures = addAperturesUUID(sh, uuidKey="uuid")
            all_shell_apertures += shell_apertures
            shell_selectors.append(s)

        cells = [buildCell(j_c, j_shells, j_faces, j_wires, j_edges, j_vertices, uuidKey="uuid") for j_c in j_cells]
        cell_selectors = []
        all_cell_apertures = []
        for c in cells:
            c, s, cell_apertures = addAperturesUUID(c, uuidKey="uuid")
            all_cell_apertures += cell_apertures
            cell_selectors.append(s)

        cellComplexes = [buildCellComplex(j_cc, j_cells, j_shells, j_faces, j_wires, j_edges, j_vertices, uuidKey="uuid") for j_cc in j_cellComplexes]
        cellComplex_selectors = []
        all_cellComplex_apertures = []
        for cc in cellComplexes:
            cc, s, cellComplex_apertures = addAperturesUUID(cc, uuidKey="uuid")
            all_cellComplex_apertures += cellComplex_apertures
            cellComplex_selectors.append(s)

        everything = vertices+edges+wires+faces+shells+cells+cellComplexes
        toplevelTopologies = []
        for ev in everything:
            d = Topology.Dictionary(ev)
            if Dictionary.ValueAtKey(d,'toplevel') == True:
                toplevelTopologies.append(ev)

        for tp in toplevelTopologies:
            if len(vertex_selectors) > 0:
                _ = Topology.TransferDictionariesBySelectors(tp, vertex_selectors, tranVertices=True, tolerance=tolerance)
            if len(edge_selectors) > 0:
                _ = Topology.TransferDictionariesBySelectors(tp, edge_selectors, tranEdges=True, tolerance=tolerance)
            if len(face_selectors) > 0:
                _ = Topology.TransferDictionariesBySelectors(tp, face_selectors, tranFaces=True, tolerance=tolerance)
            if len(cell_selectors) > 0:
                _ = Topology.TransferDictionariesBySelectors(tp, cell_selectors, tranCells=True, tolerance=tolerance)
            if len(all_vertex_apertures) > 0:
                tp_vertices = Topology.Vertices(tp)
                for tp_vertex in tp_vertices:
                    tp_vertex = setApertures(tp_vertex, all_vertex_apertures, uuidKey="uuid")
            if len(all_edge_apertures) > 0:
                tp_edges = Topology.Edges(tp)
                for tp_edge in tp_edges:
                    tp_edge = setApertures(tp_edge, all_edge_apertures, uuidKey="uuid")
            if len(all_face_apertures) > 0:
                tp_faces = Topology.Faces(tp)
                for tp_face in tp_faces:
                    tp_face = setApertures(tp_face, all_face_apertures, uuidKey="uuid")
            if len(all_cell_apertures) > 0:
                tp_cells = Topology.Cells(tp)
                for tp_cell in tp_cells:
                    tp_cell = setApertures(tp_cell, all_cell_apertures, uuidKey="uuid")
    
        if len(toplevelTopologies) == 1:
            return toplevelTopologies[0]
        else:
            return toplevelTopologies
    
    @staticmethod
    def ByJSONPath(path, tolerance=0.0001):
        """
        Imports the topology from a JSON file.

        Parameters
        ----------
        path : str
            The file path to the json file.
        tolerance : float , optional
            The desired tolerance. The default is 0.0001.

        Returns
        -------
        list
            The list of imported topologies.

        """
        if not path:
            print("Topology.ByJSONPath - Error: the input path parameter is not a valid path. Returning None.")
            return None
        data = None
        with open(path) as file:
            data = Topology.ByJSONFile(file=file, tolerance=tolerance)
        return data

    @staticmethod
    def ByOBJString(string, transposeAxes = True, progressBar=False, tolerance=0.0001):
        """
        Creates a topology from the input Waverfront OBJ string. This is a very experimental method and only works with simple planar solids. Materials and Colors are ignored.

        Parameters
        ----------
        string : str
            The input OBJ string.
        transposeAxes : bool , optional
            If set to True the Z and Y coordinates are transposed so that Y points "up" 
        progressBar : bool , optional
            If set to True a tqdm progress bar is shown. If not, it will not be shown. The default is False.
        tolerance : float , optional
            The desired tolerance. The default is 0.0001.

        Returns
        -------
        topology
            The created topology.

        """
        from topologicpy.Vertex import Vertex
        from tqdm.auto import tqdm

        def parse(lines):
            vertices = []
            faces = []
            for i in range(len(lines)):
                l = lines[i].replace(",", " ")
                s = l.split()
                if isinstance(s, list):
                    if len(s) > 3:
                        if s[0].lower() == "v":
                            vertices.append([float(s[1]), float(s[2]), float(s[3])])
                        elif s[0].lower() == "f":
                            temp_faces = []
                            for j in range(1,len(s)):
                                f = s[j].split("/")[0]
                                temp_faces.append(int(f)-1)
                            faces.append(temp_faces)
            return [vertices, faces]
        
        def parsetqdm(lines):
            vertices = []
            faces = []
            for i in tqdm(range(len(lines))):
                s = lines[i].split()
                if isinstance(s, list):
                    if len(s) > 3:
                        if s[0].lower() == "v":
                                vertices.append([float(s[1]), float(s[2]), float(s[3])])
                        elif s[0].lower() == "f":
                            temp_faces = []
                            for j in range(1,len(s)):
                                f = s[j].split("/")[0]
                                temp_faces.append(int(f)-1)
                            faces.append(temp_faces)
            return [vertices, faces]
        
        
        lines = string.split("\n")
        if lines:
            if progressBar:
                vertices, faces = parsetqdm(lines)
            else:
                vertices, faces = parse(lines)
        if vertices or faces:
            topology = Topology.ByGeometry(vertices = vertices, faces = faces, outputMode="default", tolerance=tolerance)
            if transposeAxes == True:
                topology = Topology.Rotate(topology, Vertex.Origin(), 1,0,0,90)
            return topology
        print("Topology.ByOBJString - Error: Could not find vertices or faces. Returning None.")
        return None

    @staticmethod
    def ByOBJFile(file, transposeAxes=True, progressBar=False, tolerance=0.0001):
        """
        Imports the topology from a Weverfront OBJ file. This is a very experimental method and only works with simple planar solids. Materials and Colors are ignored.

        Parameters
        ----------
        file : file object
            The input OBJ file.
        transposeAxes : bool , optional
            If set to True the Z and Y coordinates are transposed so that Y points "up"
        progressBar : bool , optional
            If set to True a tqdm progress bar is shown. If not, it will not be shown. The default is False.
        tolerance : float , optional
            The desired tolerance. The default is 0.0001.

        Returns
        -------
        topology
            The imported topology.

        """
        if not file:
            print("Topology.ByOBJFile - Error: the input file parameter is not a valid file. Returning None.")
            return None
        obj_string = file.read()
        topology = Topology.ByOBJString(obj_string, transposeAxes=transposeAxes, progressBar=progressBar, tolerance=tolerance)
        file.close()
        return topology
    
    @staticmethod
    def ByOBJPath(path, transposeAxes=True, progressBar=False, tolerance=0.0001):
        """
        Imports the topology from a Weverfront OBJ file path. This is a very experimental method and only works with simple planar solids. Materials and Colors are ignored.

        Parameters
        ----------
        path : str
            The file path to the OBJ file.
        transposeAxes : bool , optional
            If set to True the Z and Y coordinates are transposed so that Y points "up".
        progressBar : bool , optional
            If set to True a tqdm progress bar is shown. If not, it will not be shown. The default is False.
        tolerance : float , optional
            The desired tolerance. The default is 0.0001.

        Returns
        -------
        topology
            The imported topology.

        """
        if not path:
            print("Topology.ByOBJPath - Error: the input path parameter is not a valid path. Returning None.")
            return None
        try:
            file = open(path)
        except:
            print("Topology.ByOBJPath - Error: the OBJ file is not a valid file. Returning None.")
            return None
        return Topology.ByOBJFile(file, transposeAxes=transposeAxes, progressBar=progressBar, tolerance=tolerance)

    @staticmethod
    def ByOCCTShape(occtShape):
        """
        Creates a topology from the input OCCT shape. See https://dev.opencascade.org/doc/overview/html/occt_user_guides__modeling_data.html.

        Parameters
        ----------
        occtShape : topologic.TopoDS_Shape
            The inoput OCCT Shape.

        Returns
        -------
        topologic.Topology
            The created topology.

        """
        return topologic.Topology.ByOcctShape(occtShape, "")
    
    @staticmethod
    def ByBREPString(string):
        """
        Creates a topology from the input brep string

        Parameters
        ----------
        string : str
            The input brep string.

        Returns
        -------
        topologic.Topology
            The created topology.

        """
        if not isinstance(string, str):
            print("Topology.ByBREPString - Error: the input string parameter is not a valid string. Returning None.")
            return None
        returnTopology = None
        try:
            returnTopology = topologic.Topology.ByString(string)
        except:
            print("Topology.ByBREPString - Error: the input string parameter is not a valid string. Returning None.")
            returnTopology = None
        return returnTopology
    
    @staticmethod
    def ByXYZFile(file, frameIdKey="id", vertexIdKey="id"):
        """
        Imports the topology from an XYZ file path. This is a very experimental method. While variants of the format exist, topologicpy reads XYZ files that conform to the following:
        An XYZ file can be made out of one or more frames. Each frame will be stored in a sepatate topologic cluster.
        First line: total number of vertices in the frame. This must be an integer. No other words or characters are allowed on this line.
        Second line: frame label. This is free text and will be stored in the dictionary of each frame (topologic.Cluster)
        All other lines: vertex_label, x, y, and z coordinates, separated by spaces, tabs, or commas. The vertex label must be one word with no spaces. It is stored in the dictionary of each vertex.

        Example:
        3
        Frame 1
        A 5.67 -3.45 2.61
        B 3.91 -1.91 4
        A 3.2 1.2 -12.3
        4
        Frame 2
        B 5.47 -3.45 2.61
        B 3.91 -1.93 3.1
        A 3.2 1.2 -22.4
        A 3.2 1.2 -12.3
        3
        Frame 3
        A 5.67 -3.45 2.61
        B 3.91 -1.91 4
        C 3.2 1.2 -12.3

        Parameters
        ----------
        file : file object
            The input XYZ file.
        frameIdKey : str , optional
            The desired id key to use to store the ID of each frame in its dictionary. The default is "id".
        vertexIdKey : str , optional
            The desired id key to use to store the ID of each point in its dictionary. The default is "id".

        Returns
        -------
        list
            The list of frames (topologic.Cluster).

        """
        from topologicpy.Vertex import Vertex
        from topologicpy.Cluster import Cluster
        from topologicpy.Dictionary import Dictionary

        def parse(lines):
            frames = []
            line_index = 0
            while line_index < len(lines):
                try:
                    n_vertices = int(lines[line_index])
                except:
                    return frames
                frame_label = lines[line_index+1][:-1]
                vertices = []
                for i in range(n_vertices):
                    one_line = lines[line_index+2+i]
                    s = one_line.split()
                    vertex_label = s[0]
                    v = Vertex.ByCoordinates(float(s[1]), float(s[2]), float(s[3]))
                    vertex_dict = Dictionary.ByKeysValues([vertexIdKey], [vertex_label])
                    v = Topology.SetDictionary(v, vertex_dict)
                    vertices.append(v)
                frame = Cluster.ByTopologies(vertices)
                frame_dict = Dictionary.ByKeysValues([frameIdKey], [frame_label])
                frame = Topology.SetDictionary(frame, frame_dict)
                frames.append(frame)
                line_index = line_index + 2 + n_vertices
            return frames
        
        if not file:
            print("Topology.ByXYZFile - Error: the input file parameter is not a valid file. Returning None.")
            return None
        lines = []
        for lineo, line in enumerate(file):
                lines.append(line)
        if len(lines) > 0:
            frames = parse(lines)
        file.close()
        return frames
    
    @staticmethod
    def ByXYZPath(path, frameIdKey="id", vertexIdKey="id"):
        """
        Imports the topology from an XYZ file path. This is a very experimental method. While variants of the format exist, topologicpy reads XYZ files that conform to the following:
        An XYZ file can be made out of one or more frames. Each frame will be stored in a sepatate topologic cluster.
        First line: total number of vertices in the frame. This must be an integer. No other words or characters are allowed on this line.
        Second line: frame label. This is free text and will be stored in the dictionary of each frame (topologic.Cluster)
        All other lines: vertex_label, x, y, and z coordinates, separated by spaces, tabs, or commas. The vertex label must be one word with no spaces. It is stored in the dictionary of each vertex.

        Example:
        3
        Frame 1
        A 5.67 -3.45 2.61
        B 3.91 -1.91 4
        A 3.2 1.2 -12.3
        4
        Frame 2
        B 5.47 -3.45 2.61
        B 3.91 -1.93 3.1
        A 3.2 1.2 -22.4
        A 3.2 1.2 -12.3
        3
        Frame 3
        A 5.67 -3.45 2.61
        B 3.91 -1.91 4
        C 3.2 1.2 -12.3

        Parameters
        ----------
        path : str
            The input XYZ file path.
        frameIdKey : str , optional
            The desired id key to use to store the ID of each frame in its dictionary. The default is "id".
        vertexIdKey : str , optional
            The desired id key to use to store the ID of each point in its dictionary. The default is "id".

        Returns
        -------
        list
            The list of frames (topologic.Cluster).

        """
        if not path:
            print("Topology.ByXYZPath - Error: the input path parameter is not a valid path. Returning None.")
            return None
        try:
            file = open(path)
        except:
            print("Topology.ByXYZPath - Error: the XYZ file is not a valid file. Returning None.")
            return None
        return Topology.ByXYZFile(file, frameIdKey=frameIdKey, vertexIdKey=frameIdKey)
    
    @staticmethod
    def CenterOfMass(topology):
        """
        Returns the center of mass of the input topology. See https://en.wikipedia.org/wiki/Center_of_mass.

        Parameters
        ----------
        topology : topologic.Topology
            The input topology.

        Returns
        -------
        topologic.Vertex
            The center of mass of the input topology.

        """
        if not isinstance(topology, topologic.Topology):
            print("Topology.CenterofMass - Error: the input topology parameter is not a valid topology. Returning None.")
            return None
        return topology.CenterOfMass()
    
    @staticmethod
    def Centroid(topology):
        """
        Returns the centroid of the vertices of the input topology. See https://en.wikipedia.org/wiki/Centroid.

        Parameters
        ----------
        topology : topologic.Topology
            The input topology.

        Returns
        -------
        topologic.Vertex
            The centroid of the input topology.

        """
        if not isinstance(topology, topologic.Topology):
            print("Topology.Centroid - Error: the input topology parameter is not a valid topology. Returning None.")
            return None
        if isinstance(topology, topologic.Aperture):
            return Aperture.Topology(topology).Centroid()
        return topology.Centroid()
    
    @staticmethod
    def ClusterFaces(topology, angTolerance=2, tolerance=0.0001):
        """
        Clusters the faces of the input topology by their direction.

        Parameters
        ----------
        topology : topologic.Topology
            The input topology.
        angTolerance : float , optional
            The desired angular tolerance. The default is 0.1.
        tolerance : float, optional
            The desired tolerance. The default is 0.0001.

        Returns
        -------
        list
            The list of clusters of faces where faces in the same cluster have the same direction.

        """
        from topologicpy.Vector import Vector
        from topologicpy.Face import Face
        from topologicpy.Cluster import Cluster

        faces = Topology.SubTopologies(topology, subTopologyType="face")
        face_normals = []
        for face in faces:
            face_normals.append(Face.Normal(face))
        bins = []
        for face_normal in face_normals:
            minAngle = angTolerance * 100
            for bin in bins:
                ang = Vector.Angle(bin, face_normal)
                if ang < minAngle:
                    minAngle = ang
            if minAngle > angTolerance:
                bins.append(face_normal)
        num_bins = len(bins)
        # Convert face_normals to a numpy array for efficient computation
        face_normals_array = np.array(face_normals)

        # Compute the bounds for each bin along each dimension
        bin_bounds = [np.linspace(-1, 1, num_bins + 1) for _ in range(3)]

        # Assign each face to a bin based on its normal
        bin_indices = [np.digitize(face_normal, bounds) - 1 for face_normal, bounds in zip(face_normals_array.T, bin_bounds)]
        # Combine the indices along the three dimensions to get a single bin index for each face
        cluster_labels = bin_indices[0] * (num_bins**2) + bin_indices[1] * num_bins + bin_indices[2]
        cluster_labels = list(cluster_labels)
        bins = list(set(cluster_labels))
        clusters = []
        for bin in bins:
            clusters.append([])
        for i, face in enumerate(faces):
            ind = bins.index(cluster_labels[i])
            clusters[ind].append(face)
        final_clusters = []
        for cluster in clusters:
            final_clusters.append(Topology.SelfMerge(Cluster.ByTopologies(cluster), tolerance=tolerance))
        return final_clusters
    
    @staticmethod
    def ClusterFaces_orig(topology, angTolerance=0.1, tolerance=0.0001):
        """
        Clusters the faces of the input topology by their direction.

        Parameters
        ----------
        topology : topologic.Topology
            The input topology.
        angTolerance : float , optional
            The desired angular tolerance. The default is 0.1.
        tolerance : float, optional
            The desired tolerance. The default is 0.0001.

        Returns
        -------
        list
            The list of clusters of faces where faces in the same cluster have the same direction.

        """
        from topologicpy.Face import Face
        from topologicpy.Cluster import Cluster

        def angle_between(v1, v2):
            u1 = v1 / norm(v1)
            u2 = v2 / norm(v2)
            y = u1 - u2
            x = u1 + u2
            if norm(x) == 0:
                return 0
            a0 = 2 * arctan(norm(y) / norm(x))
            if (not signbit(a0)) or signbit(pi - a0):
                return a0
            elif signbit(a0):
                return 0
            else:
                return pi

        def collinear(v1, v2, tol):
            ang = angle_between(v1, v2)
            if math.isnan(ang) or math.isinf(ang):
                raise Exception("Face.IsCollinear - Error: Could not determine the angle between the input faces")
            elif abs(ang) < tol or abs(pi - ang) < tol:
                return True
            return False
        
        def sumRow(matrix, i):
            return np.sum(matrix[i,:])
        
        def buildSimilarityMatrix(samples, tol):
            numOfSamples = len(samples)
            matrix = np.zeros(shape=(numOfSamples, numOfSamples))
            for i in range(len(matrix)):
                for j in range(len(matrix)):
                    if collinear(samples[i], samples[j], tol):
                        matrix[i,j] = 1
            return matrix

        def determineRow(matrix):
            maxNumOfOnes = -1
            row = -1
            for i in range(len(matrix)):
                if maxNumOfOnes < sumRow(matrix, i):
                    maxNumOfOnes = sumRow(matrix, i)
                    row = i
            return row

        def categorizeIntoClusters(matrix):
            groups = []
            while np.sum(matrix) > 0:
                group = []
                row = determineRow(matrix)
                indexes = addIntoGroup(matrix, row)
                groups.append(indexes)
                matrix = deleteChosenRowsAndCols(matrix, indexes)
            return groups

        def addIntoGroup(matrix, ind):
            change = True
            indexes = []
            for col in range(len(matrix)):
                if matrix[ind, col] == 1:
                    indexes.append(col)
            while change == True:
                change = False
                numIndexes = len(indexes)
                for i in indexes:
                    for col in range(len(matrix)):
                        if matrix[i, col] == 1:
                            if col not in indexes:
                                indexes.append(col)
                numIndexes2 = len(indexes)
                if numIndexes != numIndexes2:
                    change = True
            return indexes

        def deleteChosenRowsAndCols(matrix, indexes):
            for i in indexes:
                matrix[i,:] = 0
                matrix[:,i] = 0
            return matrix
        if not isinstance(topology, topologic.Topology):
            print("Topology.ClusterFaces - Error: the input topology parameter is not a valid topology. Returning None.")
            return None
        faces = []
        _ = topology.Faces(None, faces)
        normals = []
        for aFace in faces:
            normals.append(Face.NormalAtParameters(aFace, 0.5, 0.5, "XYZ", 3))
        # build a matrix of similarity
        mat = buildSimilarityMatrix(normals, angTolerance)
        categories = categorizeIntoClusters(mat)
        returnList = []
        for aCategory in categories:
            tempList = []
            if len(aCategory) > 0:
                for index in aCategory:
                    tempList.append(faces[index])
                returnList.append(Topology.SelfMerge(Cluster.ByTopologies(tempList), tolerance=tolerance))
        return returnList

    @staticmethod
    def Contents(topology):
        """
        Returns the contents of the input topology

        Parameters
        ----------
        topology : topologic.Topology
            The input topology.

        Returns
        -------
        list
            The list of contents of the input topology.

        """
        if not isinstance(topology, topologic.Topology):
            print("Topology.Contents - Error: the input topology parameter is not a valid topology. Returning None.")
            return None
        contents = []
        _ = topology.Contents(contents)
        return contents
    
    @staticmethod
    def Contexts(topology):
        """
        Returns the list of contexts of the input topology

        Parameters
        ----------
        topology : topologic.Topology
            The input topology.

        Returns
        -------
        list
            The list of contexts of the input topology.

        """
        if not isinstance(topology, topologic.Topology):
            print("Topology.Contexts - Error: the input topology parameter is not a valid topology. Returning None.")
            return None
        contexts = []
        _ = topology.Contexts(contexts)
        return contexts

    @staticmethod
    def ConvexHull(topology, tolerance=0.0001):
        """
        Creates a convex hull

        Parameters
        ----------
        topology : topologic.Topology
            The input Topology.
        tolerance : float , optional
            The desired tolerance. The default is 0.0001.

        Returns
        -------
        topologic.Topology
            The created convex hull of the input topology.

        """
        from topologicpy.Vertex import Vertex
        from topologicpy.Edge import Edge
        from topologicpy.Wire import Wire
        from topologicpy.Face import Face
        from topologicpy.Shell import Shell
        from topologicpy.Cell import Cell
        from topologicpy.Cluster import Cluster        
        
        def convexHull3D(item, tolerance, option):
            if item:
                vertices = []
                _ = item.Vertices(None, vertices)
                pointList = []
                for v in vertices:
                    pointList.append([v.X(), v.Y(), v.Z()])
                points = np.array(pointList)
                if option:
                    hull = ConvexHull(points, qhull_options=option)
                else:
                    hull = ConvexHull(points)
                faces = []
                for simplex in hull.simplices:
                    edges = []
                    for i in range(len(simplex)-1):
                        sp = hull.points[simplex[i]]
                        ep = hull.points[simplex[i+1]]
                        sv = Vertex.ByCoordinates(sp[0], sp[1], sp[2])
                        ev = Vertex.ByCoordinates(ep[0], ep[1], ep[2])
                        edges.append(Edge.ByVertices([sv, ev], tolerance=tolerance))
                    sp = hull.points[simplex[-1]]
                    ep = hull.points[simplex[0]]
                    sv = Vertex.ByCoordinates(sp[0], sp[1], sp[2])
                    ev = Vertex.ByCoordinates(ep[0], ep[1], ep[2])
                    edges.append(Edge.ByVertices([sv, ev], tolerance=tolerance))
                    faces.append(Face.ByWire(Wire.ByEdges(edges), tolerance=tolerance), tolerance=tolerance)
            try:
                c = Cell.ByFaces(faces, tolerance=tolerance)
                return c
            except:
                returnTopology = Topology.SelfMerge(Cluster.ByTopologies(faces), tolerance=tolerance)
                if returnTopology.Type() == 16:
                    return Shell.ExternalBoundary(returnTopology, tolerance=tolerance)
        if not isinstance(topology, topologic.Topology):
            print("Topology.ConvexHull - Error: the input topology parameter is not a valid topology. Returning None.")
            return None
        returnObject = None
        try:
            returnObject = convexHull3D(topology, tolerance, None)
        except:
            returnObject = convexHull3D(topology, tolerance, 'QJ')
        return returnObject
    
    @staticmethod
    def Copy(topology):
        """
        Returns a copy of the input topology

        Parameters
        ----------
        topology : topologic.Topology
            The input topology.

        Returns
        -------
        topologic.Topology
            A copy of the input topology.

        """
        if not isinstance(topology, topologic.Topology):
            print("Topology.Copy - Error: the input topology parameter is not a valid topology. Returning None.")
            return None
        return topologic.Topology.DeepCopy(topology)
    
    @staticmethod
    def Dictionary(topology):
        """
        Returns the dictionary of the input topology

        Parameters
        ----------
        topology : topologic.Topology
            The input topology.

        Returns
        -------
        topologic.Dictionary
            The dictionary of the input topology.

        """
        if not isinstance(topology, topologic.Topology):
            print("Topology.Dictionary - Error: the input topology parameter is not a valid topology. Returning None.")
            return None
        return topology.GetDictionary()
    
    @staticmethod
    def Dimensionality(topology):
        """
        Returns the dimensionality of the input topology

        Parameters
        ----------
        topology : topologic.Topology
            The input topology.

        Returns
        -------
        int
            The dimensionality of the input topology.

        """
        if not isinstance(topology, topologic.Topology):
            print("Topology.Dimensionality - Error: the input topology parameter is not a valid topology. Returning None.")
            return None
        return topology.Dimensionality()
    
    @staticmethod
    def Divide(topologyA, topologyB, transferDictionary=False, addNestingDepth=False):
        """
        Divides the input topology by the input tool and places the results in the contents of the input topology.

        Parameters
        ----------
        topologyA : topologic.Topology
            The input topology to be divided.
        topologyB : topologic.Topology
            the tool used to divide the input topology.
        transferDictionary : bool , optional
            If set to True the dictionary of the input topology is transferred to the divided topologies.
        addNestingDepth : bool , optional
            If set to True the nesting depth of the division is added to the dictionaries of the divided topologies.

        Returns
        -------
        topologic.Topology
            The input topology with the divided topologies added to it as contents.

        """
        
        from topologicpy.Dictionary import Dictionary
        if not isinstance(topologyA, topologic.Topology):
            print("Topology.Divide - Error: the input topologyA parameter is not a valid topology. Returning None.")
            return None
        if not isinstance(topologyB, topologic.Topology):
            print("Topology.Divide - Error: the input topologyB parameter is not a valid topology. Returning None.")
            return None
        try:
            _ = topologyA.Divide(topologyB, False) # Don't transfer dictionaries just yet
        except:
            raise Exception("TopologyDivide - Error: Divide operation failed.")
        nestingDepth = "1"
        keys = ["nesting_depth"]
        values = [nestingDepth]

        if not addNestingDepth and not transferDictionary:
            return topologyA

        contents = []
        _ = topologyA.Contents(contents)
        for i in range(len(contents)):
            if not addNestingDepth and transferDictionary:
                parentDictionary = Topology.Dictionary(topologyA)
                if parentDictionary != None:
                    _ = contents[i].SetDictionary(parentDictionary)
            if addNestingDepth and transferDictionary:
                parentDictionary = Topology.Dictionary(topologyA)
                if parentDictionary != None:
                    keys = Dictionary.Keys(parentDictionary)
                    values = Dictionary.Values(parentDictionary)
                    if ("nesting_depth" in keys):
                        nestingDepth = parentDictionary.ValueAtKey("nesting_depth").StringValue()
                    else:
                        keys.append("nesting_depth")
                        values.append(nestingDepth)
                    parentDictionary = Dictionary.ByKeysValues(keys, values)
                else:
                    keys = ["nesting_depth"]
                    values = [nestingDepth]
                parentDictionary = Dictionary.ByKeysValues(keys, values)
                _ = Topology.SetDictionary(topologyA, parentDictionary)
                values[keys.index("nesting_depth")] = nestingDepth+"_"+str(i+1)
                d = Dictionary.ByKeysValues(keys, values)
                _ = contents[i].SetDictionary(d)
            if addNestingDepth and  not transferDictionary:
                parentDictionary = Topology.Dictionary(topologyA)
                if parentDictionary != None:
                    keys, values = Dictionary.ByKeysValues(parentDictionary)
                    if ("nesting_depth" in keys):
                        nestingDepth = parentDictionary.ValueAtKey("nesting_depth").StringValue()
                    else:
                        keys.append("nesting_depth")
                        values.append(nestingDepth)
                    parentDictionary = Dictionary.ByKeysValues(keys, values)
                else:
                    keys = ["nesting_depth"]
                    values = [nestingDepth]
                parentDictionary = Dictionary.ByKeysValues(keys, values)
                _ = Topology.SetDictionary(topologyA, parentDictionary)
                keys = ["nesting_depth"]
                v = nestingDepth+"_"+str(i+1)
                values = [v]
                d = Dictionary.ByKeysValues(keys, values)
                _ = Topology.SetDictionary(contents[i], d)
        return topologyA
    
    @staticmethod
    def Explode(topology, origin=None, scale=1.25, typeFilter=None, axes="xyz", tolerance=0.0001):
        """
        Explodes the input topology. See https://en.wikipedia.org/wiki/Exploded-view_drawing.

        Parameters
        ----------
        topology : topologic.Topology
            The input topology.
        origin : topologic.Vertex , optional
            The origin of the explosion. If set to None, the centroid of the input topology will be used. The default is None.
        scale : float , optional
            The scale factor of the explosion. The default is 1.25.
        typeFilter : str , optional
            The type of the subtopologies to explode. This can be any of "vertex", "edge", "face", or "cell". If set to None, a subtopology one level below the type of the input topology will be used. The default is None.
        axes : str , optional
            Sets what axes are to be used for exploding the topology. This can be any permutation or substring of "xyz". It is not case sensitive. The default is "xyz".
        tolerance : float , optional
            The desired tolerance. The default is 0.0001.
        
        Returns
        -------
        topologic.Cluster
            The exploded topology.

        """
        from topologicpy.Cluster import Cluster
        from topologicpy.Graph import Graph

        def processClusterTypeFilter(cluster):
            if len(Cluster.CellComplexes(cluster)) > 0:
                return "cell"
            elif len(Cluster.Cells(cluster)) > 0:
                return "face"
            elif len(Cluster.Shells(cluster)) > 0:
                return "face"
            elif len(Cluster.Faces(cluster)) > 0:
                return "edge"
            elif len(Cluster.Wires(cluster)) > 0:
                return "edge"
            elif len(Cluster.Edges(cluster)) > 0:
                return "vertex"
            else:
                return "self"

        def getTypeFilter(topology):
            typeFilter = "self"
            if isinstance(topology, topologic.Vertex):
                typeFilter = "self"
            elif isinstance(topology, topologic.Edge):
                typeFilter = "vertex"
            elif isinstance(topology, topologic.Wire):
                typeFilter = "edge"
            elif isinstance(topology, topologic.Face):
                typeFilter = "edge"
            elif isinstance(topology, topologic.Shell):
                typeFilter = "face"
            elif isinstance(topology, topologic.Cell):
                typeFilter = "face"
            elif isinstance(topology, topologic.CellComplex):
                typeFilter = "cell"
            elif isinstance(topology, topologic.Cluster):
                typeFilter = processClusterTypeFilter(topology)
            elif isinstance(topology, topologic.Graph):
                typeFilter = "edge"
            return typeFilter
        
        if not isinstance(topology, topologic.Topology):
            print("Topology.Explode - Error: the input topology parameter is not a valid topology. Returning None.")
            return None
        if not isinstance(origin, topologic.Vertex):
            origin = Topology.CenterOfMass(topology)
        if not typeFilter:
            typeFilter = getTypeFilter(topology)
        if not isinstance(typeFilter, str):
            print("Topology.Explode - Error: the input typeFilter parameter is not a valid string. Returning None.")
            return None
        if not isinstance(axes, str):
            print("Topology.Explode - Error: the input axes parameter is not a valid string. Returning None.")
            return None
        axes = axes.lower()
        x_flag = "x" in axes
        y_flag = "y" in axes
        z_flag = "z" in axes
        if not x_flag and not y_flag and not z_flag:
            print("Topology.Explode - Error: the input axes parameter is not a valid string. Returning None.")
            return None

        topologies = []
        newTopologies = []
        if isinstance(topology, topologic.Graph):
            topology = Graph.Topology(topology)

        if typeFilter.lower() == "self":
            topologies = [topology]
        else:
            topologies = Topology.SubTopologies(topology, subTopologyType=typeFilter.lower())
        for aTopology in topologies:
            c = Topology.InternalVertex(aTopology, tolerance=tolerance)
            oldX = c.X()
            oldY = c.Y()
            oldZ = c.Z()
            if x_flag:
                newX = (oldX - origin.X())*scale + origin.X()
            else:
                newX = oldX
            if y_flag:
                newY = (oldY - origin.Y())*scale + origin.Y()
            else:
                newY = oldY
            if z_flag:
                newZ = (oldZ - origin.Z())*scale + origin.Z()
            else:
                newZ = oldZ
            xT = newX - oldX
            yT = newY - oldY
            zT = newZ - oldZ
            newTopology = Topology.Translate(aTopology, xT, yT, zT)
            newTopologies.append(newTopology)
        return Cluster.ByTopologies(newTopologies)
    
    @staticmethod
    def ExportToBREP(topology, path, overwrite=False, version=3):
        """
        Exports the input topology to a BREP file. See https://dev.opencascade.org/doc/occt-6.7.0/overview/html/occt_brep_format.html.

        Parameters
        ----------
        topology : topologic.Topology
            The input topology.
        path : str
            The input file path.
        overwrite : bool , optional
            If set to True the ouptut file will overwrite any pre-existing file. Otherwise, it won't. The default is False.
        version : int , optional
            The desired version number for the BREP file. The default is 3.

        Returns
        -------
        bool
            True if the export operation is successful. False otherwise.

        """
        from os.path import exists
        if not isinstance(topology, topologic.Topology):
            print("Topology.ExportToBREP - Error: the input topology parameter is not a valid topology. Returning None.")
            return None
        if not isinstance(path, str):
            print("Topology.ExportToBREP - Error: the input path parameter is not a valid string. Returning None.")
            return None
        # Make sure the file extension is .brep
        ext = path[len(path)-5:len(path)]
        if ext.lower() != ".brep":
            path = path+".brep"
        if not overwrite and exists(path):
            print("Topology.ExportToBREP - Error: a file already exists at the specified path and overwrite is set to False. Returning None.")
            return None
        f = None
        try:
            if overwrite == True:
                f = open(path, "w")
            else:
                f = open(path, "x") # Try to create a new File
        except:
            raise Exception("Error: Could not create a new file at the following location: "+path)
        if (f):
            s = Topology.BREPString(topology, version)
            f.write(s)
            f.close()    
            return True
        return False

    '''
    @staticmethod
    def ExportToIPFS(topology, url, port, user, password):
        """
        NOT DONE YET

        Parameters
        ----------
        topology : TYPE
            DESCRIPTION.
        url : TYPE
            DESCRIPTION.
        port : TYPE
            DESCRIPTION.
        user : TYPE
            DESCRIPTION.
        password : TYPE
            DESCRIPTION.

        Returns
        -------
        TYPE
            DESCRIPTION.

        """
        # topology, url, port, user, password = item
        
        def exportToBREP(topology, path, overwrite):
            # Make sure the file extension is .brep
            ext = path[len(path)-5:len(path)]
            if ext.lower() != ".brep":
                path = path+".brep"
            f = None
            try:
                if overwrite == True:
                    f = open(path, "w")
                else:
                    f = open(path, "x") # Try to create a new File
            except:
                raise Exception("Error: Could not create a new file at the following location: "+path)
            if (f):
                topString = topology.BREPString()
                f.write(topString)
                f.close()	
                return True
            return False
        
        path = os.path.expanduser('~')+"/tempFile.brep"
        if exportToBREP(topology, path, True):
            url = url.replace('http://','')
            url = '/dns/'+url+'/tcp/'+port+'/https'
            client = ipfshttpclient.connect(url, auth=(user, password))
            newfile = client.add(path)
            os.remove(path)
            return newfile['Hash']
        return ''
    '''
    @staticmethod
    def ExportToJSON(topologies, path, overwrite=False):
        """
        Exports the input list of topologies to a JSON file.

        Parameters
        ----------
        topologies : list
            The input list of topologies.
        path : str
            The path to the JSON file.
        overwrite : bool , optional
            If set to True the ouptut file will overwrite any pre-existing file. Otherwise, it won't. The default is False.

        Returns
        -------
        bool
            The status of exporting the JSON file. If True, the operation was successful. Otherwise, it was unsuccesful.

        """
        from os.path import exists
        # Make sure the file extension is .json
        ext = path[len(path)-5:len(path)]
        if ext.lower() != ".json":
            path = path+".json"
        if not overwrite and exists(path):
            print("Topology.ExportToJSON - Error: a file already exists at the specified path and overwrite is set to False. Returning None.")
            return None
        f = None
        try:
            if overwrite == True:
                f = open(path, "w")
            else:
                f = open(path, "x") # Try to create a new File
        except:
            raise Exception("Error: Could not create a new file at the following location: "+path)
        if (f):
            jsondata = json.loads(Topology.JSONString(topologies))
            if jsondata != None:
                json.dump(jsondata, f, indent=4, sort_keys=True)
                f.close()
                return True
            else:
                f.close()
                return False
        return False

    @staticmethod
    def Fix(topology, topologyType: str ="CellComplex", tolerance: float = 0.0001):
        """
        Attempts to fix the input topology to matched the desired output type.

        Parameters
        ----------
        topology : topologic.Topology
            The input topology
        topologyType : str , optional
            The desired output topology type. This must be one of "vertex", "edge", "wire", "face", "shell", "cell", "cellcomplex", "cluster". It is case insensitive. The default is "CellComplex"
        tolerance : float , optional
            The desired tolerance. The default is 0.0001.
        
        Returns
        -------
        topologic.Topology
            The output topology in the desired type.

        """
        from topologicpy.Vertex import Vertex
        from topologicpy.Edge import Edge
        from topologicpy.Wire import Wire
        from topologicpy.Face import Face
        from topologicpy.Shell import Shell
        from topologicpy.Cell import Cell
        from topologicpy.CellComplex import CellComplex
        from topologicpy.Cluster import Cluster

        topology = Cluster.ByTopologies([topology])
        a_type = Topology.TypeAsString(topology).lower()
        b_type = topologyType.lower()
        if b_type not in ["vertex", "edge", "wire", "face", "shell", "cell", "cellcomplex", "cluster"]:
            print("Topology.Fix - Error: The input topologyType parameter is not recognized. Returning original topology.")
            return topology
        if a_type == b_type:
            return topology
        if b_type == "cluster":
            topology = Topology.SelfMerge(topology, tolerance=tolerance)
            return Cluster.ByTopologies([topology])
        if b_type == "cellcomplex":
            topology = Topology.SelfMerge(topology, tolerance=tolerance)
            if Topology.TypeAsString(topology).lower() == "cellcomplex":
                return topology
            cells = Topology.Cells(topology)
            if len(cells) < 2:
                print("Topology.Fix - Error: Desired topologyType cannot be achieved. Returning original topology.")
                return topology
            return_topology = CellComplex.ByCells(cells)
            if return_topology == None:
                print("Topology.Fix - Error: Desired topologyType cannot be achieved. Returning original topology.")
                return topology
            if Topology.TypeAsString(topology).lower() == "cellcomplex":
                return return_topology
            faces = Topology.Faces(topology)
            if len(faces) < 3:
                print("Topology.Fix - Error: Desired topologyType cannot be achieved. Returning original topology.")
                return topology
            return_topology = CellComplex.ByFaces(faces, tolerance=tolerance)
            if return_topology == None:
                print("Topology.Fix - Error: Desired topologyType cannot be achieved. Returning original topology.")
                return topology
            if Topology.TypeAsString(return_topology).lower() == "cellcomplex":
                return return_topology
            print("Topology.Fix - Error: Desired topologyType cannot be achieved. Returning original topology.")
            return topology
        if b_type == "cell":
            topology = Topology.SelfMerge(topology, tolerance=tolerance)
            if Topology.TypeAsString(topology).lower() == "cell":
                return topology
            if Topology.TypeAsString(topology).lower() == "cellComplex":
                return CellComplex.ExternalBoundary(topology)
            faces = Topology.Faces(topology)
            if len(faces) < 3:
                print("Topology.Fix - Error: Desired topologyType cannot be achieved. Returning original topology.")
                return topology
            return_topology = Cell.ByFaces(faces, tolerance=tolerance)
            if return_topology == None:
                return_topology = CellComplex.ByFaces(faces, tolerance=tolerance)
                #print("Return Topology:", return_topology)
                if return_topology == None:
                    print("Topology.Fix - Error: Desired topologyType cannot be achieved. Returning original topology.")
                    return topology
                elif len(Topology.Cells(return_topology)) < 1:
                    print("Topology.Fix - Error: Desired topologyType cannot be achieved. Returning original topology.")
                    return topology
                return_topology = CellComplex.ExternalBoundary(return_topology)
            if return_topology == None:
                print("Topology.Fix - Error: Desired topologyType cannot be achieved. Returning original topology.")
                return topology
            if Topology.TypeAsString(return_topology).lower() == "cell":
                return return_topology
            print("Topology.Fix - Error: Desired topologyType cannot be achieved. Returning original topology.")
            return topology
        if b_type == "shell":
            topology = Topology.SelfMerge(topology, tolerance=tolerance)
            if Topology.TypeAsString(topology).lower() == "shell":
                return topology
            faces = Topology.Faces(topology)
            if len(faces) < 2:
                print("Topology.Fix - Error: Desired topologyType cannot be achieved. Returning original topology.")
                return topology
            return_topology = Shell.ByFaces(faces)
            if Topology.TypeAsString(return_topology).lower() == "shell":
                return return_topology
            print("Topology.Fix - Error: Desired topologyType cannot be achieved. Returning original topology.")
            return topology
        if b_type == "face":
            topology = Topology.SelfMerge(topology, tolerance=tolerance)
            if Topology.TypeAsString(topology).lower() == "face":
                return topology
            wires = Topology.Wires(topology)
            if len(wires) < 1:
                print("Topology.Fix - Error: Desired topologyType cannot be achieved. Returning original topology.")
                return topology
            return_topology = Face.ByWire(wires[0], tolerance=tolerance)
            if Topology.TypeAsString(return_topology).lower() == "face":
                return return_topology
            print("Topology.Fix - Error: Desired topologyType cannot be achieved. Returning original topology.")
            return topology
        if b_type == "wire":
            topology = Topology.SelfMerge(topology, tolerance=tolerance)
            if Topology.TypeAsString(topology).lower() == "wire":
                return topology
            edges = Topology.Edges(topology)
            if len(edges) < 2:
                print("Topology.Fix - Error: Desired topologyType cannot be achieved. Returning original topology.")
                return topology
            return_topology = Wire.ByEdges(edges, tolerance=tolerance)
            if Topology.TypeAsString(return_topology).lower() == "wire":
                return return_topology
            print("Topology.Fix - Error: Desired topologyType cannot be achieved. Returning original topology.")
            return topology
        if b_type == "edge":
            topology = Topology.SelfMerge(topology, tolerance=tolerance)
            if Topology.TypeAsString(topology).lower() == "edge":
                return topology
            vertices = Topology.Vertices(topology)
            if len(vertices) < 2:
                print("Topology.Fix - Error: Desired topologyType cannot be achieved. Returning original topology.")
                return topology
            return_topology = Edge.ByVertices(vertices, tolerance=tolerance)
            if Topology.TypeAsString(return_topology).lower() == "edge":
                return return_topology
            print("Topology.Fix - Error: Desired topologyType cannot be achieved. Returning original topology.")
            return topology
        if b_type == "vertex":
            topology = Topology.SelfMerge(topology, tolerance=tolerance)
            if Topology.TypeAsString(topology).lower() == "vertex":
                return topology
            vertices = Topology.Vertices(topology)
            if len(vertices) < 1:
                print("Topology.Fix - Error: Desired topologyType cannot be achieved. Returning original topology.")
                return topology
            return_topology = vertices[0]
            if Topology.TypeAsString(return_topology).lower() == "vertex":
                return return_topology
            print("Topology.Fix - Error: Desired topologyType cannot be achieved. Returning original topology.")
            return topology
        return topology

    @staticmethod
    def JSONString(topologies, mantissa: int = 6):
        """
        Exports the input list of topologies to a JSON string

        Parameters
        ----------
        topologies : list or topologic.Topology
            The input list of topologies or a single topology.
        mantissa : int , optional
            The desired length of the mantissa. The default is 6.
        
        Returns
        -------
        bool
            The status of exporting the JSON file. If True, the operation was successful. Otherwise, it was unsuccesful.

        """

        from topologicpy.Vertex import Vertex
        from topologicpy.Edge import Edge
        from topologicpy.Face import Face
        from topologicpy.Cell import Cell
        from topologicpy.Dictionary import Dictionary

        def getUUID(topology, uuidKey="uuid"):
            d = Topology.Dictionary(topology)
            if uuidKey not in Dictionary.Keys(d):
                uuidOne = str(uuid.uuid1())
                d = Dictionary.SetValueAtKey(d, uuidKey, uuidOne)
                topology = Topology.SetDictionary(topology, d)
            else:
                uuidOne = Dictionary.ValueAtKey(d, uuidKey)
            return uuidOne

        def getVertex(topology, uuidKey="uuid"):
            returnDict = {}
            uuidOne = getUUID(topology, uuidKey=uuidKey)
            returnDict['type'] = "Vertex"
            returnDict['uuid'] = uuidOne
            returnDict['coordinates'] = Vertex.Coordinates(topology, mantissa=mantissa)
            returnDict['dictionary'] = Dictionary.PythonDictionary(Topology.Dictionary(topology))
            return returnDict

        def getEdge(topology, uuidKey="uuid"):
            returnDict = {}
            uuidOne = getUUID(topology, uuidKey=uuidKey)
            returnDict['type'] = "Edge"
            returnDict['uuid'] = uuidOne
            edge_vertices = Edge.Vertices(topology)
            returnDict['vertices'] = [getUUID(v, uuidKey=uuidKey) for v in Edge.Vertices(topology)]
            returnDict['dictionary'] = Dictionary.PythonDictionary(Topology.Dictionary(topology))
            return returnDict

        def getWire(topology, uuidKey="uuid"):
            returnDict = {}
            uuidOne = getUUID(topology, uuidKey="uuid")
            returnDict['type'] = "Wire"
            returnDict['uuid'] = uuidOne
            returnDict['edges'] = [getUUID(e, uuidKey=uuidKey) for e in Topology.Edges(topology)]
            returnDict['dictionary'] = Dictionary.PythonDictionary(Topology.Dictionary(topology))
            return returnDict

        def getFace(topology, uuidKey="uuid"):
            apertures = [Aperture.Topology(ap) for ap in Topology.Apertures(topology)]
            returnDict = {}
            uuidOne = getUUID(topology, uuidKey=uuidKey)
            returnDict['type'] = "Face"
            returnDict['uuid'] = uuidOne
            wires = []
            external_boundary = Face.ExternalBoundary(topology)
            wires.append(getUUID(Face.ExternalBoundary(topology), uuidKey=uuidKey))
            internal_boundaries = [getUUID(ib, uuidKey=uuidKey) for ib in Face.InternalBoundaries(topology)]
            wires += internal_boundaries
            returnDict['wires'] = wires
            dictionary = Dictionary.PythonDictionary(Topology.Dictionary(topology))
            returnDict['dictionary'] = dictionary
            return returnDict

        def getShell(topology, uuidKey="uuid"):
            returnDict = {}
            uuidOne = getUUID(topology, uuidKey=uuidKey)
            returnDict['type'] = "Shell"
            returnDict['uuid'] = uuidOne
            returnDict['faces'] = [getUUID(f, uuidKey=uuidKey) for f in Topology.Faces(topology)]
            returnDict['dictionary'] = Dictionary.PythonDictionary(Topology.Dictionary(topology))
            return returnDict

        def getCell(topology, uuidKey="uuid"):
            returnDict = {}
            uuidOne = getUUID(topology, uuidKey=uuidKey)
            returnDict['type'] = "Cell"
            returnDict['uuid'] = uuidOne
            shells = []
            external_boundary = Cell.ExternalBoundary(topology)
            shells.append(getUUID(external_boundary, uuidKey=uuidKey))
            internal_boundaries = [getUUID(ib, uuidKey=uuidKey) for ib in Cell.InternalBoundaries(topology)]
            shells += internal_boundaries
            returnDict['shells'] = shells
            dictionary = Dictionary.PythonDictionary(Topology.Dictionary(topology))
            returnDict['dictionary'] = dictionary
            return returnDict

        def getCellComplex(topology, uuidKey="uuid"):
            returnDict = {}
            uuidOne = getUUID(topology, uuidKey=uuidKey)
            returnDict['type'] = "CellComplex"
            returnDict['uuid'] = uuidOne
            returnDict['cells'] = [getUUID(c, uuidKey=uuidKey) for c in Topology.Cells(topology)]
            returnDict['dictionary'] = Dictionary.PythonDictionary(Topology.Dictionary(topology))
            return returnDict


        def getApertureData(topology, topLevel="False", uuidKey="uuid"):
            json_data = []
            if isinstance(topology, topologic.Vertex):
                d = getVertex(topology, uuidKey=uuidKey)
            elif isinstance(topology, topologic.Edge):
                d = getEdge(topology, uuidKey=uuidKey)
            elif isinstance(topology, topologic.Wire):
                d = getWire(topology, uuidKey=uuidKey)
            elif isinstance(topology, topologic.Face):
                d = getFace(topology, uuidKey=uuidKey)
            elif isinstance(topology, topologic.Shell):
                d = getShell(topology, uuidKey=uuidKey)
            elif isinstance(topology, topologic.Cell):
                d = getCell(topology, uuidKey=uuidKey)
            elif isinstance(topology, topologic.CellComplex):
                d = getCellComplex(topology, uuidKey=uuidKey)
            d['dictionary']['toplevel'] = topLevel
            json_data += getSubTopologyData(topology, uuidKey=uuidKey)
            apertures = [Aperture.Topology(ap) for ap in Topology.Apertures(topology)]
            aperture_data = []
            for ap in apertures:
                aperture_data.append(getApertureData(ap, topLevel=False, uuidKey=uuidKey))
            d['apertures'] = aperture_data
            json_data.append(d)
            return json_data

        def getSubTopologyData(topology, uuidKey="uuid"):
            json_data = []
            vertices = Topology.Vertices(topology)
            for v in vertices:
                d = getVertex(v, uuidKey=uuidKey)
                d['dictionary']['toplevel'] = False
                apertures = [Aperture.Topology(ap) for ap in Topology.Apertures(v)]
                aperture_data = []
                for ap in apertures:
                    aperture_data.append(getApertureData(ap, topLevel=False, uuidKey=uuidKey))
                d['apertures'] = aperture_data
                json_data.append(d)
            edges = Topology.Edges(topology)
            for e in edges:
                d = getEdge(e, uuidKey=uuidKey)
                d['dictionary']['toplevel'] = False
                apertures = [Aperture.Topology(ap) for ap in Topology.Apertures(e)]
                aperture_data = []
                for ap in apertures:
                    aperture_data.append(getApertureData(ap, topLevel=False, uuidKey=uuidKey))
                d['apertures'] = aperture_data
                json_data.append(d)
            wires = Topology.Wires(topology)
            for w in wires:
                d = getWire(w, uuidKey=uuidKey)
                d['dictionary']['toplevel'] = False
                apertures = [Aperture.Topology(ap) for ap in Topology.Apertures(w)]
                aperture_data = []
                for ap in apertures:
                    aperture_data.append(getApertureData(ap, topLevel=False, uuidKey=uuidKey))
                d['apertures'] = aperture_data
                json_data.append(d)
            faces = Topology.Faces(topology)
            for f in faces:
                d = getFace(f, uuidKey=uuidKey)
                d['dictionary']['toplevel'] = False
                apertures = [Aperture.Topology(ap) for ap in Topology.Apertures(f)]
                aperture_data = []
                for ap in apertures:
                    aperture_data.append(getApertureData(ap, topLevel=False, uuidKey=uuidKey))
                d['apertures'] = aperture_data
                json_data.append(d)
            shells = Topology.Shells(topology)
            for s in shells:
                d = getShell(s, uuidKey=uuidKey)
                d['dictionary']['toplevel'] = False
                apertures = [Aperture.Topology(ap) for ap in Topology.Apertures(s)]
                aperture_data = []
                for ap in apertures:
                    aperture_data.append(getApertureData(ap, topLevel=False, uuidKey=uuidKey))
                d['apertures'] = aperture_data
                json_data.append(d)
            cells = Topology.Cells(topology)
            for c in cells:
                d = getCell(c, uuidKey=uuidKey)
                d['dictionary']['toplevel'] = False
                apertures = [Aperture.Topology(ap) for ap in Topology.Apertures(c)]
                aperture_data = []
                for ap in apertures:
                    aperture_data.append(getApertureData(ap, topLevel=False, uuidKey=uuidKey))
                d['apertures'] = aperture_data
                json_data.append(d)
            cellComplexes = Topology.CellComplexes(topology)
            for cc in cellComplexes:
                d = getCellComplex(cc, uuidKey=uuidKey)
                d['dictionary']['toplevel'] = False
                apertures = [Aperture.Topology(ap) for ap in Topology.Apertures(cc)]
                aperture_data = []
                for ap in apertures:
                    aperture_data.append(getApertureData(ap, topLevel=False, uuidKey=uuidKey))
                d['apertures'] = aperture_data
                json_data.append(d)
            return json_data

        def getJSONData(topology, topLevel=False, uuidKey="uuid"):
            json_data = []
            if isinstance(topology, topologic.Vertex):
                d = getVertex(topology, uuidKey=uuidKey)
            elif isinstance(topology, topologic.Edge):
                d = getEdge(topology, uuidKey=uuidKey)
            elif isinstance(topology, topologic.Wire):
                d = getWire(topology, uuidKey=uuidKey)
            elif isinstance(topology, topologic.Face):
                d = getFace(topology, uuidKey=uuidKey)
            elif isinstance(topology, topologic.Shell):
                d = getShell(topology, uuidKey=uuidKey)
            elif isinstance(topology, topologic.Cell):
                d = getCell(topology, uuidKey=uuidKey)
            elif isinstance(topology, topologic.CellComplex):
                d = getCellComplex(topology, uuidKey=uuidKey)
            else:
                print("Topology.JSONString - Error: Unknown topology type:", topology, ". Returning None.")
                return None
            d['dictionary']['toplevel'] = topLevel
            json_data += getSubTopologyData(topology, uuidKey=uuidKey)
            apertures = [Aperture.Topology(ap) for ap in Topology.Apertures(topology)]
            aperture_data = []
            for ap in apertures:
                aperture_data.append(getApertureData(ap, topLevel=False, uuidKey=uuidKey))
            d['apertures'] = aperture_data
            json_data.append(d)
            return json_data
        json_data = []
        if not isinstance(topologies, list):
            topologies = [topologies]
        topologies = [x for x in topologies if isinstance(x, topologic.Topology)]
        for topology in topologies:
            json_data += getJSONData(topology, topLevel=True, uuidKey="uuid")
        json_string = json.dumps(json_data, indent=4, sort_keys=False)
        return json_string
    
    @staticmethod
    def OBJString(topology, transposeAxes=True, mantissa=6, tolerance=0.0001):
        """
        Returns the Wavefront string of the input topology. This is very experimental and outputs a simple solid topology.

        Parameters
        ----------
        topology : topologic.Topology
            The input topology.
        transposeAxes : bool , optional
            If set to True the Z and Y coordinates are transposed so that Y points "up"
        mantissa : int , optional
            The desired length of the mantissa. The default is 6.
        tolerance : float , optional
            The desired tolerance. The default is 0.0001.

        Returns
        -------
        str
            The Wavefront OBJ string of the input topology

        """
        from topologicpy.Helper import Helper
        from topologicpy.Vertex import Vertex
        from topologicpy.Face import Face

        if not isinstance(topology, topologic.Topology):
            print("Topology.ExportToOBJ - Error: the input topology parameter is not a valid topology. Returning None.")
            return None
        
        lines = []
        version = Helper.Version()
        lines.append("# topologicpy "+version)
        d = Topology.Geometry(topology, mantissa=mantissa)
        vertices = d['vertices']
        faces = d['faces']
        tVertices = []
        if transposeAxes:
            for v in vertices:
                tVertices.append([v[0], v[2], v[1]])
            vertices = tVertices
        for v in vertices:
            lines.append("v "+str(v[0])+" "+str(v[1])+" "+str(v[2]))
        for f in faces:
            line = "f"
            for j in f:
                line = line+" "+str(j+1)
            lines.append(line)
        finalLines = lines[0]
        for i in range(1,len(lines)):
            finalLines = finalLines+"\n"+lines[i]
        return finalLines
    
    @staticmethod
    def ExportToOBJ(topology, path, transposeAxes=True, overwrite=False):
        """
        Exports the input topology to a Wavefront OBJ file. This is very experimental and outputs a simple solid topology.

        Parameters
        ----------
        topology : topologic.Topology
            The input topology.
        path : str
            The input file path.
        transposeAxes : bool , optional
            If set to True the Z and Y coordinates are transposed so that Y points "up" 
        overwrite : bool , optional
            If set to True the ouptut file will overwrite any pre-existing file. Otherwise, it won't. The default is False.

        Returns
        -------
        bool
            True if the export operation is successful. False otherwise.

        """
        from os.path import exists

        if not isinstance(topology, topologic.Topology):
            print("Topology.ExportToOBJ - Error: the input topology parameter is not a valid topology. Returning None.")
            return None
        if not overwrite and exists(path):
            print("Topology.ExportToOBJ - Error: a file already exists at the specified path and overwrite is set to False. Returning None.")
            return None
        
        # Make sure the file extension is .obj
        ext = path[len(path)-4:len(path)]
        if ext.lower() != ".obj":
            path = path+".obj"
        status = False
        objString = Topology.OBJString(topology, transposeAxes=transposeAxes)
        with open(path, "w") as f:
            f.writelines(objString)
            f.close()
            status = True
        return status

    @staticmethod
    def Filter(topologies, topologyType="any", searchType="any", key=None, value=None):
        """
        Filters the input list of topologies based on the input parameters.

        Parameters
        ----------
        topologies : list
            The input list of topologies.
        topologyType : str , optional
            The type of topology to filter by. This can be one of "any", "vertex", "edge", "wire", "face", "shell", "cell", "cellcomplex", or "cluster". It is case insensitive. The default is "any".
        searchType : str , optional
            The type of search query to conduct in the topology's dictionary. This can be one of "any", "equal to", "contains", "starts with", "ends with", "not equal to", "does not contain". The default is "any".
        key : str , optional
            The dictionary key to search within. The default is None which means it will filter by topology type only.
        value : str , optional
            The value to search for at the specified key. The default is None which means it will filter by topology type only.

        Returns
        -------
        dict
            A dictionary of filtered and other elements. The dictionary has two keys:
            - "filtered" The filtered topologies.
            - "other" The other topologies that did not meet the filter criteria.

        """
        from topologicpy.Dictionary import Dictionary

        def listToString(item):
            returnString = ""
            if isinstance(item, list):
                if len(item) < 2:
                    return str(item[0])
                else:
                    returnString = item[0]
                    for i in range(1, len(item)):
                        returnString = returnString+str(item[i])
            return returnString
        
        filteredTopologies = []
        otherTopologies = []
        for aTopology in topologies:
            if not aTopology:
                continue
            if (topologyType.lower() == "any") or (Topology.TypeAsString(aTopology).lower() == topologyType.lower()):
                if value == "" or key == "":
                    filteredTopologies.append(aTopology)
                else:
                    if isinstance(value, list):
                        value.sort()
                        value = str(value)
                    value.replace("*",".+")
                    value = value.lower()
                    d = Topology.Dictionary(aTopology)
                    v = Dictionary.ValueAtKey(d, key)
                    if v != None:
                        v = v.lower()
                        if searchType.lower() == "equal to":
                            searchResult = (value == v)
                        elif searchType.lower() == "contains":
                            searchResult = (value in v)
                        elif searchType.lower() == "starts with":
                            searchResult = (value == v[0: len(value)])
                        elif searchType.lower() == "ends with":
                            searchResult = (value == v[len(v)-len(value):len(v)])
                        elif searchType.lower() == "not equal to":
                            searchResult = not (value == v)
                        elif searchType.lower() == "does not contain":
                            searchResult = not (value in v)
                        else:
                            searchResult = False
                        if searchResult:
                            filteredTopologies.append(aTopology)
                        else:
                            otherTopologies.append(aTopology)
                    else:
                        otherTopologies.append(aTopology)
            else:
                otherTopologies.append(aTopology)
        return {"filtered": filteredTopologies, "other": otherTopologies}

    def Flatten(topology, origin=None, direction=[0,0,1]):
        """
        Flattens the input topology such that the input origin is located at the world origin and the input topology is rotated such that the input vector is pointed in the positive Z axis.

        Parameters
        ----------
        topology : topologic.Topology
            The input topology.
        origin : topologic.Vertex , optional
            The input origin. If set to None, The object's centroid will be used to place the world origin. The default is None.
        vector : list , optional
            The input direction vector. The input topology will be rotated such that this vector is pointed in the positive Z axis.

        Returns
        -------
        topologic.Topology
            The flattened topology.

        """
        from topologicpy.Vertex import Vertex
        from topologicpy.Dictionary import Dictionary

        if not isinstance(topology, topologic.Topology):
            print("Topology.Flatten - Error: the input topology parameter is not a valid topology. Returning None.")
            return None
        world_origin = Vertex.Origin()
        if origin == None:
            origin = Topology.Centroid(topology)
        x1 = origin.X()
        y1 = origin.Y()
        z1 = origin.Z()
        x2 = origin.X() + direction[0]
        y2 = origin.Y() + direction[1]
        z2 = origin.Z() + direction[2]
        dx = x2 - x1
        dy = y2 - y1
        dz = z2 - z1    
        dist = math.sqrt(dx**2 + dy**2 + dz**2)
        phi = math.degrees(math.atan2(dy, dx)) # Rotation around Y-Axis
        if dist < 0.0001:
            theta = 0
        else:
            theta = math.degrees(math.acos(dz/dist)) # Rotation around Z-Axis
        flat_topology = Topology.Translate(topology, -origin.X(), -origin.Y(), -origin.Z())
        flat_topology = Topology.Rotate(flat_topology, world_origin, 0, 0, 1, -phi)
        flat_topology = Topology.Rotate(flat_topology, world_origin, 0, 1, 0, -theta)
        d = Dictionary.ByKeysValues(['phi', 'theta', 'x', 'y', 'z'], [phi, theta, origin.X(), origin.Y(), origin.Z()])
        flat_topology = Topology.SetDictionary(flat_topology, d)
        return flat_topology
    
    @staticmethod
    def Geometry(topology, mantissa=6):
        """
        Returns the geometry (mesh data format) of the input topology as a dictionary of vertices, edges, and faces.

        Parameters
        ----------
        topology : topologic.Topology
            The input topology.
        mantissa : int , optional
            The desired length of the mantissa. The default is 6.

        Returns
        -------
        dict
            A dictionary containing the vertices, edges, and faces data. The keys found in the dictionary are "vertices", "edges", and "faces".

        """
        from topologicpy.Vertex import Vertex
        
        def getSubTopologies(topology, subTopologyClass):
            topologies = []
            if subTopologyClass == topologic.Vertex:
                _ = topology.Vertices(None, topologies)
            elif subTopologyClass == topologic.Edge:
                _ = topology.Edges(None, topologies)
            elif subTopologyClass == topologic.Wire:
                _ = topology.Wires(None, topologies)
            elif subTopologyClass == topologic.Face:
                _ = topology.Faces(None, topologies)
            elif subTopologyClass == topologic.Shell:
                _ = topology.Shells(None, topologies)
            elif subTopologyClass == topologic.Cell:
                _ = topology.Cells(None, topologies)
            elif subTopologyClass == topologic.CellComplex:
                _ = topology.CellComplexes(None, topologies)
            return topologies

        def triangulateFace(face):
            faceTriangles = []
            for i in range(0,5,1):
                try:
                    _ = topologic.FaceUtility.Triangulate(face, float(i)*0.1, faceTriangles)
                    return faceTriangles
                except:
                    continue
            faceTriangles.append(face)
            return faceTriangles

        vertices = []
        edges = []
        faces = []
        if topology == None:
            return [None, None, None]
        topVerts = []
        if (topology.Type() == 1): #input is a vertex, just add it and process it
            topVerts.append(topology)
        else:
            _ = topology.Vertices(None, topVerts)
        for aVertex in topVerts:
            try:
                vertices.index(Vertex.Coordinates(aVertex, mantissa=mantissa)) # Vertex already in list
            except:
                vertices.append(Vertex.Coordinates(aVertex, mantissa=mantissa)) # Vertex not in list, add it.
        topEdges = []
        if (topology.Type() == 2): #Input is an Edge, just add it and process it
            topEdges.append(topology)
        elif (topology.Type() > 2):
            _ = topology.Edges(None, topEdges)
        for anEdge in topEdges:
            e = []
            sv = anEdge.StartVertex()
            ev = anEdge.EndVertex()
            try:
                svIndex = vertices.index(Vertex.Coordinates(sv, mantissa=mantissa))
            except:
                vertices.append(Vertex.Coordinates(sv, mantissa=mantissa))
                svIndex = len(vertices)-1
            try:
                evIndex = vertices.index(Vertex.Coordinates(ev, mantissa=mantissa))
            except:
                vertices.append(Vertex.Coordinates(ev, mantissa=mantissa))
                evIndex = len(vertices)-1
            e.append(svIndex)
            e.append(evIndex)
            if ([e[0], e[1]] not in edges) and ([e[1], e[0]] not in edges):
                edges.append(e)
        topFaces = []
        if (topology.Type() == 8): # Input is a Face, just add it and process it
            topFaces.append(topology)
        elif (topology.Type() > 8):
            _ = topology.Faces(None, topFaces)
        for aFace in topFaces:
            ib = []
            _ = aFace.InternalBoundaries(ib)
            if(len(ib) > 0):
                triFaces = triangulateFace(aFace)
                for aTriFace in triFaces:
                    wire = aTriFace.ExternalBoundary()
                    faceVertices = getSubTopologies(wire, topologic.Vertex)
                    f = []
                    for aVertex in faceVertices:
                        try:
                            fVertexIndex = vertices.index(Vertex.Coordinates(aVertex, mantissa=mantissa))
                        except:
                            vertices.append(Vertex.Coordinates(aVertex, mantissa=mantissa))
                            fVertexIndex = len(vertices)-1
                        f.append(fVertexIndex)
                    faces.append(f)
            else:
                wire =  aFace.ExternalBoundary()
                #wire = topologic.WireUtility.RemoveCollinearEdges(wire, 0.1) #This is an angle Tolerance
                faceVertices = getSubTopologies(wire, topologic.Vertex)
                f = []
                for aVertex in faceVertices:
                    try:
                        fVertexIndex = vertices.index(Vertex.Coordinates(aVertex, mantissa=mantissa))
                    except:
                        vertices.append(Vertex.Coordinates(aVertex, mantissa=mantissa))
                        fVertexIndex = len(vertices)-1
                    f.append(fVertexIndex)
                faces.append(f)
        return {"vertices":vertices, "edges":edges, "faces":faces}

    @staticmethod
    def HighestType(topology):
        """
        Returns the highest topology type found in the input topology.

        Parameters
        ----------
        topology : topologic.Topology
            The input topology.

        Returns
        -------
        int
            The highest type found in the input topology.

        """
        from topologicpy.Cluster import Cluster
        if (topology.Type() == topologic.Cluster.Type()):
            return Cluster.HighestType(topology)
        else:
            return(topology.Type())

    @staticmethod
    def InternalVertex(topology, tolerance: float = 0.0001):
        """
        Returns a vertex guaranteed to be inside the input topology.

        Parameters
        ----------
        topology : topologic.Topology
            The input topology.
        tolerance : float , ptional
            The desired tolerance. The default is 0.0001.

        Returns
        -------
        topologic.Vertex
            A vertex guaranteed to be inside the input topology.

        """
        from topologicpy.Vertex import Vertex
        from topologicpy.Edge import Edge
        from topologicpy.Face import Face
        from topologicpy.Cell import Cell
        from topologicpy.CellComplex import CellComplex
        from topologicpy.Aperture import Aperture
        if not isinstance(topology, topologic.Topology):
            print("Topology.InternalVertex - Error: the input topology parameter is not a valid topology. Returning None.")
            return None
        vst = None
        classType = topology.Type()
        if isinstance(topology, topologic.CellComplex): #CellComplex
            tempCell = Topology.Cells(topology)[0]
            vst = Cell.InternalVertex(tempCell, tolerance=tolerance)
        elif isinstance(topology, topologic.Cell): #Cell
            vst = Cell.InternalVertex(topology, tolerance=tolerance)
        elif isinstance(topology, topologic.Shell): #Shell
            tempFace = Topology.Faces(topology)[0]
            vst = Face.InternalVertex(tempFace, tolerance=tolerance)
        elif isinstance(topology, topologic.Face): #Face
            vst = Face.InternalVertex(topology, tolerance=tolerance)
        elif isinstance(topology, topologic.Wire): #Wire
            if topology.IsClosed():
                internalBoundaries = []
                try:
                    tempFace = topologic.Face.ByExternalInternalBoundaries(topology, internalBoundaries)
                    vst = Face.InternalVertex(tempFace, tolerance=tolerance)
                except:
                    vst = Topology.Centroid(topology)
            else:
                tempEdge = Topology.Edges(topology)[0]
                vst = Edge.VertexByParameter(tempEdge, 0.5)
        elif isinstance(topology, topologic.Edge): #Edge
            vst = Edge.VertexByParameter(topology, 0.5)
        elif isinstance(topology, topologic.Vertex): #Vertex
            vst = topology
        elif isinstance(topology, topologic.Aperture): #Aperture
            vst = Face.InternalVertex(Aperture.Topology(topology), tolerance)
        else:
            vst = Topology.Centroid(topology)
        return vst

    @staticmethod
    def IsInside(topology, vertex, tolerance=0.0001):
        """
        DEPRECATED METHOD. DO NOT USE. INSTEAD USE Topology.IsInternal.
        """
        print("Topology.IsInside - Warning: Deprecated method. This method will be removed in the future. Instead, use Topology.IsInternal.")
        return Topology.IsInternal(topology=topology, vertex=vertex, tolerance=tolerance)
    
    @staticmethod
    def IsInternal(topology, vertex, tolerance=0.0001):
        """
        Returns True if the input vertex is an internal vertex of the input topology. Returns False otherwise.

        Parameters
        ----------
        topology : topologic.Topology
            The input topology.
        vertex : topologic.Vertex
            The input Vertex.
        tolerance : float , optional
            The desired tolerance. The default is 0.0001.

        Returns
        -------
        bool
            True if the input vertex is inside the input topology. False otherwise.

        """
        from topologicpy.Vertex import Vertex
        from topologicpy.Edge import Edge
        from topologicpy.Wire import Wire
        from topologicpy.Face import Face
        from topologicpy.Cell import Cell
        from topologicpy.Shell import Shell
        from topologicpy.CellComplex import CellComplex
        from topologicpy.Cluster import Cluster
        
        if not isinstance(topology, topologic.Topology):
            print("Topology.IsInternal - Error: the input topology parameter is not a valid topology. Returning None.")
            return None
        if not isinstance(vertex, topologic.Vertex):
            print("Topology.IsInternal - Error: the input vertex parameter is not a valid vertex. Returning None.")
            return None
        is_internal = False
        if topology.Type() == topologic.Vertex.Type():
            try:
                is_internal = (Vertex.Distance(vertex, topology) <= tolerance)
            except:
                is_internal = False
            return is_internal
        elif topology.Type() == topologic.Edge.Type():
            u = Edge.ParameterAtVertex(topology, vertex)
            d = Vertex.Distance(vertex, topology)
            if not u == None:
                is_internal = (0 <= u <= 1) and (d <= tolerance)              
            else:
                is_internal = False
            return is_internal
        elif topology.Type() == topologic.Wire.Type():
            edges = Wire.Edges(topology)
            for edge in edges:
                is_internal = (Vertex.Distance(vertex, edge) <= tolerance)
                if is_internal:
                    return is_internal
        elif topology.Type() == topologic.Face.Type():
            return Face.IsInternal(topology, vertex, tolerance)
        elif topology.Type() == topologic.Shell.Type():
            faces = Shell.Faces(topology)
            for face in faces:
                is_internal = Face.IsInternal(face, vertex, tolerance)
                if is_internal:
                    return is_internal
        elif topology.Type() == topologic.Cell.Type():
            return Cell.IsInternal(topology, vertex, tolerance)
        elif topology.Type() == topologic.CellComplex.Type():
            cells = CellComplex.Cells(topology)
            for cell in cells:
                is_internal = Cell.IsInternal(cell, vertex, tolerance)
                if is_internal:
                    return is_internal
        elif topology.Type() == topologic.Cluster.Type():
            cells = Cluster.Cells(topology)
            faces = Cluster.Faces(topology)
            edges = Cluster.Edges(topology)
            vertices = Cluster.Vertices(topology)
            subTopologies = []
            if isinstance(cells, list):
                subTopologies += cells
            if isinstance(faces, list):
                subTopologies += faces
            if isinstance(edges, list):
                subTopologies += edges
            if isinstance(vertices, list):
                subTopologies += vertices
            for subTopology in subTopologies:
                is_internal = Topology.IsInternal(subTopology, vertex, tolerance)
                if is_internal:
                    return is_internal
        return False

    @staticmethod
    def IsPlanar(topology, tolerance=0.0001):
        """
        Returns True if all the vertices of the input topology are co-planar. Returns False otherwise.

        Parameters
        ----------
        topology : topologic.Topology
            The input topology.
        tolerance : float , optional
            The desired tolerance. The default is 0.0001.

        Returns
        -------
        bool
            True if all the vertices of the input topology are co-planar. False otherwise.

        """
        
        def isOnPlane(v, plane, tolerance):
            x, y, z = v
            a, b, c, d = plane
            if math.fabs(a*x + b*y + c*z + d) <= tolerance:
                return True
            return False

        def plane(v1, v2, v3):
            a1 = v2.X() - v1.X() 
            b1 = v2.Y() - v1.Y() 
            c1 = v2.Z() - v1.Z() 
            a2 = v3.X() - v1.X() 
            b2 = v3.Y() - v1.Y() 
            c2 = v3.Z() - v1.Z() 
            a = b1 * c2 - b2 * c1 
            b = a2 * c1 - a1 * c2 
            c = a1 * b2 - b1 * a2 
            d = (- a * v1.X() - b * v1.Y() - c * v1.Z())
            return [a,b,c,d]

        if not isinstance(topology, topologic.Topology):
            print("Topology.IsPlanar", topology)
            print("Topology.IsPlanar - Error: the input topology parameter is not a valid topology. Returning None.")
            return None
        vertices = Topology.Vertices(topology)

        result = True
        if len(vertices) <= 3:
            result = True
        else:
            p = plane(vertices[0], vertices[1], vertices[2])
            for i in range(len(vertices)):
                if isOnPlane([vertices[i].X(), vertices[i].Y(), vertices[i].Z()], p, tolerance) == False:
                    result = False
                    break
        return result
    
    @staticmethod
    def IsSame(topologyA, topologyB):
        """
        Returns True if the input topologies are the same topology. Returns False otherwise.

        Parameters
        ----------
        topologyA : topologic.Topology
            The first input topology.
        topologyB : topologic.Topology
            The second input topology.

        Returns
        -------
        bool
            True of the input topologies are the same topology. False otherwise.

        """
        if not isinstance(topologyA, topologic.Topology):
            print("Topology.IsSame - Error: the input topologyA parameter is not a valid topology. Returning None.")
            return None
        if not isinstance(topologyB, topologic.Topology):
            print("Topology.IsSame - Error: the input topologyB parameter is not a valid topology. Returning None.")
            return None
        return topologic.Topology.IsSame(topologyA, topologyB)
    
    @staticmethod
    def MergeAll(topologies, tolerance=0.0001):
        """
        Merge all the input topologies.

        Parameters
        ----------
        topologies : list
            The list of input topologies.
        tolerance : float , optional
            The desired tolerance. The default is 0.0001.

        Returns
        -------
        topologic.Topology
            The resulting merged Topology

        """

        from topologicpy.Cluster import Cluster

        if not isinstance(topologies, list):
            print("Topology.MergeAll - Error: the input topologies parameter is not a valid list. Returning None.")
            return None
        
        topologyList = [t for t in topologies if isinstance(t, topologic.Topology)]
        if len(topologyList) < 1:
            print("Topology.MergeAll - Error: the input topologyList does not contain any valid topologies. Returning None.")
            return None
        return Topology.SelfMerge(Cluster.ByTopologies(topologyList), tolerance=tolerance)
            
    @staticmethod
    def OCCTShape(topology):
        """
        Returns the occt shape of the input topology.

        Parameters
        ----------
        topology : topologic.Topology
            The input topology.

        Returns
        -------
        topologic.TopoDS_Shape
            The OCCT Shape.

        """
        if not isinstance(topology, topologic.Topology):
            print("Topology.OCCTShape - Error: the input topology parameter is not a valid topology. Returning None.")
            return None
        return topology.GetOcctShape()
    
    @staticmethod
    def Degree(topology, hostTopology):
        """
        Returns the number of immediate super topologies that use the input topology

        Parameters
        ----------
        topology : topologic.Topology
            The input topology.
        hostTopology : topologic.Topology
            The input host topology to which the input topology belongs
        
        Returns
        -------
        int
            The degree of the topology (the number of immediate super topologies that use the input topology).
        
        """
        if not isinstance(topology, topologic.Topology):
            print("Topology.Degree - Error: the input topology parameter is not a valid topology. Returning None.")
            return None
        if not isinstance(hostTopology, topologic.Topology):
            print("Topology.Degree - Error: the input hostTopology parameter is not a valid topology. Returning None.")
            return None
        
        hostTopologyType = Topology.TypeAsString(hostTopology).lower()
        type = Topology.TypeAsString(topology).lower()
        superType = ""
        if type == "vertex" and (hostTopologyType == "cellcomplex" or hostTopologyType == "cell" or hostTopologyType == "shell"):
            superType = "face"
        elif type == "vertex" and (hostTopologyType == "wire" or hostTopologyType == "edge"):
            superType = "edge"
        elif type == "edge" and (hostTopologyType == "cellcomplex" or hostTopologyType == "cell" or hostTopologyType == "shell"):
            superType = "face"
        elif type == "face" and (hostTopologyType == "cellcomplex"):
            superType = "cell"
        superTopologies = Topology.SuperTopologies(topology, hostTopology=hostTopology, topologyType=superType)
        if not superTopologies:
            return 0
        return len(superTopologies)

    @staticmethod
    def NonPlanarFaces(topology, tolerance=0.0001):
        """
        Returns any nonplanar faces in the input topology
        
        Parameters
        ----------
        topology : topologic.Topology
            The input topology.
        tolerance : float , optional
            The desired tolerance. The default is 0.0001.
        Returns
        -------
        list
            The list of nonplanar faces.
        
        """
        if not isinstance(topology, topologic.Topology):
            print("Topology.NonPlanarFaces - Error: the input topology parameter is not a valid topology. Returning None.")
            return None
        faces = Topology.SubTopologies(topology, subTopologyType="face")
        return [f for f in faces if not Topology.IsPlanar(f, tolerance=tolerance)]
    
    @staticmethod
    def OpenFaces(topology):
        """
        Returns the faces that border no cells.

        Parameters
        ----------
        topology : topologic.Topology
            The input topology.
        
        Returns
        -------
        list
            The list of open edges.
        
        """

        if not isinstance(topology, topologic.Topology):
            print("Topology.OpenFaces - Error: the input topology parameter is not a valid topology. Returning None.")
            return None
        
        return [f for f in Topology.SubTopologies(topology, subTopologyType="face") if Topology.Degree(f, hostTopology=topology) < 1]
    
    @staticmethod
    def OpenEdges(topology):
        """
        Returns the edges that border only one face.

        Parameters
        ----------
        topology : topologic.Topology
            The input topology.
        
        Returns
        -------
        list
            The list of open edges.
        
        """

        if not isinstance(topology, topologic.Topology):
            print("Topology.OpenEdges - Error: the input topology parameter is not a valid topology. Returning None.")
            return None
        
        return [e for e in Topology.SubTopologies(topology, subTopologyType="edge") if Topology.Degree(e, hostTopology=topology) < 2]
    
    @staticmethod
    def OpenVertices(topology):
        """
        Returns the vertices that border only one edge.

        Parameters
        ----------
        topology : topologic.Topology
            The input topology.
        
        Returns
        -------
        list
            The list of open edges.
        
        """

        if not isinstance(topology, topologic.Topology):
            print("Topology.OpenVertices - Error: the input topology parameter is not a valid topology. Returning None.")
            return None
        
        return [v for v in Topology.SubTopologies(topology, subTopologyType="vertex") if Topology.Degree(v, hostTopology=topology) < 2]
    
    @staticmethod
    def Orient(topology, origin=None, dirA=[0,0,1], dirB=[0,0,1], tolerance=0.0001):
        """
        Orients the input topology such that the input such that the input dirA vector is parallel to the input dirB vector.

        Parameters
        ----------
        topology : topologic.Topology
            The input topology.
        origin : topologic.Vertex , optional
            The input origin. If set to None, The object's centroid will be used to locate the input topology. The default is None.
        dirA : list , optional
            The first input direction vector. The input topology will be rotated such that this vector is parallel to the input dirB vector. The default is [0,0,1].
        dirB : list , optional
            The target direction vector. The input topology will be rotated such that the input dirA vector is parallel to this vector. The default is [0,0,1].
        tolerance : float , optional
            The desired tolerance. The default is 0.0001

        Returns
        -------
        topologic.Topology
            The flattened topology.

        """
        from topologicpy.Vertex import Vertex
        if not isinstance(topology, topologic.Topology):
            print("Topology.Orient - Error: the input topology parameter is not a valid topology. Returning None.")
            return None
        if not isinstance(origin, topologic.Vertex):
            origin = Topology.Centroid(topology)
        topology = Topology.Flatten(topology, origin=origin, direction=dirA)
        x1 = origin.X()
        y1 = origin.Y()
        z1 = origin.Z()
        x2 = origin.X() + dirB[0]
        y2 = origin.Y() + dirB[1]
        z2 = origin.Z() + dirB[2]
        dx = x2 - x1
        dy = y2 - y1
        dz = z2 - z1    
        dist = math.sqrt(dx**2 + dy**2 + dz**2)
        world_origin = Vertex.ByCoordinates(0,0,0)

        phi = math.degrees(math.atan2(dy, dx)) # Rotation around Y-Axis
        if dist < 0.0001:
            theta = 0
        else:
            theta = math.degrees(math.acos(dz/dist)) # Rotation around Z-Axis
        returnTopology = Topology.Rotate(topology, world_origin, 0, 1, 0, theta)
        returnTopology = Topology.Rotate(returnTopology, world_origin, 0, 0, 1, phi)
        returnTopology = Topology.Place(returnTopology, world_origin, origin)
        return returnTopology

    @staticmethod
    def Place(topology, originA=None, originB=None):
        """
        Places the input topology at the specified location.

        Parameters
        ----------
        topology : topologic.Topology
            The input topology.
        originA : topologic.Vertex , optional
            The old location to use as the origin of the movement. If set to None, the centroid of the input topology is used. The default is None.
        originB : topologic.Vertex , optional
            The new location at which to place the topology. If set to None, the world origin (0,0,0) is used. The default is None.

        Returns
        -------
        topologic.Topology
            The placed topology.

        """
        from topologicpy.Vertex import Vertex
        if not isinstance(topology, topologic.Topology):
            return None
        if not isinstance(originA, topologic.Vertex):
            originA = Topology.Centroid(topology)
        if not isinstance(originA, topologic.Vertex):
            originA = Vertex.ByCoordinates(0,0,0)

        x = originB.X() - originA.X()
        y = originB.Y() - originA.Y()
        z = originB.Z() - originA.Z()
        newTopology = None
        try:
            newTopology = Topology.Translate(topology, x, y, z)
        except:
            print("Topology.Place - Error: (Topologic>TopologyUtility.Place) operation failed. Returning None.")
            newTopology = None
        return newTopology

    @staticmethod
    def RemoveCollinearEdges(topology, angTolerance=0.1, tolerance=0.0001):
        """
        Removes the collinear edges of the input topology

        Parameters
        ----------
        topology : topologic.Topology
            The input topology.
        angTolerance : float , optional
            The desired angular tolerance. The default is 0.1.
        tolerance : float , optional
            The desired tolerance. The default is 0.0001.

        Returns
        -------
        topologic.Topology
            The input topology with the collinear edges removed.

        """
        from topologicpy.Wire import Wire
        from topologicpy.Face import Face
        from topologicpy.Shell import Shell
        from topologicpy.Cell import Cell
        from topologicpy.CellComplex import CellComplex
        from topologicpy.Cluster import Cluster
        
        if not isinstance(topology, topologic.Topology):
            return None
        return_topology = topology
        t = topology.Type()
        if isinstance(topology, topologic.Vertex) or isinstance(topology, topologic.Edge): #Vertex or Edge or Cluster, return the original topology
            return return_topology
        elif isinstance(topology, topologic.Wire):
            return_topology = Wire.RemoveCollinearEdges(topology, angTolerance=angTolerance, tolerance=tolerance)
            return return_topology
        elif isinstance(topology, topologic.Face):
            return_topology = Face.RemoveCollinearEdges(topology, angTolerance=angTolerance, tolerance=tolerance)
            return return_topology
        elif isinstance(topology, topologic.Shell):
            return_topology = Shell.RemoveCollinearEdges(topology, angTolerance=angTolerance, tolerance=tolerance)
            return return_topology
        elif isinstance(topology, topologic.Cell):
            return_topology = Cell.RemoveCollinearEdges(topology, angTolerance=angTolerance, tolerance=tolerance)
            return return_topology
        elif isinstance(topology, topologic.CellComplex):
            return_topology = CellComplex.RemoveCollinearEdges(topology, angTolerance=angTolerance, tolerance=tolerance)
            return return_topology
        elif isinstance(topology, topologic.Cluster):
            topologies = []
            topologies += Cluster.FreeVertices(topology)
            topologies += Cluster.FreeEdges(topology)
            faces = Topology.Faces(topology)
            for face in faces:
                topologies.append(Face.RemoveCollinearEdges(topology, angTolerance=angTolerance, tolerance=tolerance))
            return_topology = Topology.SelfMerge(Cluster.ByTopologies(topologies))
        return return_topology

    @staticmethod
    def RemoveContent(topology, contents):
        """
        Removes the input content list from the input topology

        Parameters
        ----------
        topology : topologic.Topology
            The input topology.
        contentList : list
            The input list of contents.

        Returns
        -------
        topologic.Topology
            The input topology with the input list of contents removed.

        """
        if isinstance(contents, list) == False:
            contents = [contents]
        return topology.RemoveContents(contents)
    
    @staticmethod
    def RemoveCoplanarFaces(topology, epsilon=0.01, tolerance=0.0001):
        """
        Removes coplanar faces in the input topology

        Parameters
        ----------
        topology : topologic.Topology
            The input topology.
        angTolerance : float , optional
            The desired angular tolerance for removing coplanar faces. The default is 0.1.
        epsilon : float , optional
<<<<<<< HEAD
            The desired espilon (another form of tolerance) for finding if two faces are coplanar. The default is 0.01.
=======
            The desired epsilon (another form of tolerance) for finding if two faces are coplanar. The default is 0.01.
>>>>>>> 906170f4
        tolerance : float , optional
            The desired tolerance. The default is 0.0001.

        Returns
        -------
        topologic.Topology
            The input topology with coplanar faces merged into one face.

        """
        from topologicpy.Vertex import Vertex
        from topologicpy.Face import Face
        from topologicpy.Shell import Shell
        from topologicpy.Cell import Cell
        from topologicpy.CellComplex import CellComplex
        from topologicpy.Cluster import Cluster
<<<<<<< HEAD
        import numpy as np
=======
>>>>>>> 906170f4

        if not isinstance(topology, topologic.Topology):
            print("Topology.RemoveCoplanarFace - Error: The input topology parameter is not a valid topologic topology. Returning None.")
            return None
        t = topology.Type()
        if (t == 1) or (t == 2) or (t == 4) or (t == 8):
            return topology

        def calculate_plane_equation_coefficients(vertices):
            tp_vertices = [Vertex.ByCoordinates(list(coords)) for coords in vertices]
            eq = Vertex.PlaneEquation(tp_vertices)
            return eq['a'], eq['b'], eq['c'], eq['d']

        def faces_on_same_plane(face1, face2, epsilon=1e-6):
            vertices = Face.Vertices(face1)
            distances = []
            for v in vertices:
                distances.append(Vertex.PerpendicularDistance(v, face=face2, mantissa=6))
            d = sum(distances)/len(distances)
            return d <= epsilon

        def cluster_faces_on_planes(faces, epsilon=1e-6):

            # Create a dictionary to store bins based on plane equations
            bins = {}

            # Iterate through each face
            for i, face in enumerate(faces):
                # Check if a bin already exists for the plane equation
                found_bin = False
                for bin_face in bins.values():
                    if faces_on_same_plane(face, bin_face[0], epsilon=epsilon):
                        bin_face.append(face)
                        found_bin = True
                        break

                # If no bin is found, create a new bin
                if not found_bin:
                    bins[i] = [face]

            # Convert bins to a list of lists
            return list(bins.values())

        faces = Topology.Faces(topology)
        face_clusters = cluster_faces_on_planes(faces, epsilon=epsilon)
        final_faces = []
        for face_cluster in face_clusters:
            t = Topology.SelfMerge(Cluster.ByTopologies(face_cluster))
            if isinstance(t, topologic.Face):
                #final_faces.append(Face.RemoveCollinearEdges(t))
                final_faces.append(t)
            elif isinstance(t, topologic.Shell):
                    f = Face.ByShell(t)
                    if isinstance(f, topologic.Face):
                        final_faces.append(f)
                    else:
                        print("Topology.RemoveCoplanarFaces - Warning: Could not remove some coplanar faces. Re-adding original faces.")
                        final_faces += Shell.Faces(shell)
            else: # It is a cluster
                shells = Topology.Shells(t)
                for shell in shells:
                    f = Face.ByShell(shell)
                    if isinstance(f, topologic.Face):
                        final_faces.append(f)
                    else:
                        print("Topology.RemoveCoplanarFaces - Warning: Could not remove some coplanar faces. Re-adding original faces.")
                        final_faces += Shell.Faces(shell)
                if len(shells) == 0:
                    faces = Topology.Faces(t)
                    final_faces += faces
                faces = Cluster.FreeFaces(t)
                final_faces += faces
        return_topology = None
        if isinstance(topology, topologic.CellComplex):
            return_topology = CellComplex.ByFaces(final_faces, tolerance=tolerance)
        elif isinstance(topology, topologic.Cell):
            return_topology = Cell.ByFaces(final_faces, tolerance=tolerance)
        elif isinstance(topology, topologic.Shell):
            return_topology = Shell.ByFaces(final_faces, tolerance=tolerance)
        if not isinstance(return_topology, topologic.Topology):
            return_topology = Cluster.ByTopologies(final_faces)
        return return_topology

    @staticmethod
    def RemoveEdges(topology, edges=[], tolerance=0.0001):
        """
        Removes the input list of faces from the input topology

        Parameters
        ----------
        topology : topologic.Topology
            The input topology.
        edges : list
            The input list of edges.
        tolerance : float , optional
            The desired tolerance. The default is 0.0001.

        Returns
        -------
        topologic.Topology
            The input topology with the input list of edges removed.

        """

        from topologicpy.Cluster import Cluster
        if not isinstance(topology, topologic.Topology):
            return None
        edges = [e for e in edges if isinstance(e, topologic.Edge)]
        if len(edges) < 1:
            return topology
        t_edges = Topology.Edges(topology)
        t_faces = Topology.Faces(topology)
        if len(t_edges) < 1:
            return topology
        if len(t_faces) > 0:
            remove_faces = []
            for t_e in t_edges:
                remove = False
                for i, e in enumerate(edges):
                    if Topology.IsSame(t_e, e):
                        remove = True
                        remove_faces += Topology.SuperTopologies(e, hostTopology=topology, topologyType="face")
                        edges = edges[:i]+ edges[i:]
                        break
            if len(remove_faces) > 0:
                return Topology.RemoveFaces(topology, remove_faces)
        else:
            remaining_edges = []
            for t_e in t_edges:
                remove = False
                for i, e in enumerate(edges):
                    if Topology.IsSame(t_e, e):
                        remove = True
                        edges = edges[:i]+ edges[i:]
                        break
                if not remove:
                    remaining_edges.append(t_e)
            if len(remaining_edges) < 1:
                return None
            elif len(remaining_edges) == 1:
                return remaining_edges[0]
            return Topology.SelfMerge(Cluster.ByTopologies(remaining_edges), tolerance=tolerance)

    @staticmethod
    def RemoveFaces(topology, faces=[], tolerance=0.0001):
        """
        Removes the input list of faces from the input topology

        Parameters
        ----------
        topology : topologic.Topology
            The input topology.
        faces : list
            The input list of faces.
        tolerance : float , optional
            The desired tolerance. The default is 0.0001.

        Returns
        -------
        topologic.Topology
            The input topology with the input list of faces removed.

        """

        from topologicpy.Cluster import Cluster
        if not isinstance(topology, topologic.Topology):
            return None
        faces = [f for f in faces if isinstance(f, topologic.Face)]
        if len(faces) < 1:
            return topology
        t_faces = Topology.Faces(topology)
        if len(t_faces) < 1:
            return topology
        remaining_faces = []
        for t_f in t_faces:
            remove = False
            for i, f in enumerate(faces):
                if Topology.IsSame(t_f, f):
                    remove = True
                    faces = faces[:i]+ faces[i:]
                    break
            if not remove:
                remaining_faces.append(t_f)
        if len(remaining_faces) < 1:
            return None
        elif len(remaining_faces) == 1:
            return remaining_faces[0]
        return Topology.SelfMerge(Cluster.ByTopologies(remaining_faces), tolerance=tolerance)
    
    @staticmethod
    def RemoveFacesBySelectors(topology, selectors=[], tolerance = 0.0001):
        """
        Removes faces that contain the input list of selectors (vertices) from the input topology

        Parameters
        ----------
        topology : topologic.Topology
            The input topology.
        selectors : list
            The input list of selectors (vertices).
        tolerance : float , optional
            The desired tolerance. The default is 0.0001.

        Returns
        -------
        topologic.Topology
            The input topology with the identified faces removed.

        """

        from topologicpy.Face import Face
        from topologicpy.Cluster import Cluster
        if not isinstance(topology, topologic.Topology):
            return None
        selectors = [v for v in selectors if isinstance(v, topologic.Vertex)]
        if len(selectors) < 1:
            return topology
        t_faces = Topology.Faces(topology)
        to_remove = []
        for t_f in t_faces:
            remove = False
            for i, v in enumerate(selectors):
                if Face.IsInternal(face=t_f, vertex=v, tolerance=tolerance):
                    remove = True
                    selectors = selectors[:i]+ selectors[i:]
                    break
            if remove:
                to_remove.append(t_f)
        if len(to_remove) < 1:
            return topology
        return Topology.RemoveFaces(topology, faces = to_remove)

    @staticmethod
    def RemoveVertices(topology, vertices=[], tolerance=0.0001):
        """
        Removes the input list of vertices from the input topology

        Parameters
        ----------
        topology : topologic.Topology
            The input topology.
        vertices : list
            The input list of vertices.
        tolerance : float , optional
            The desired tolerance. The default is 0.0001.

        Returns
        -------
        topologic.Topology
            The input topology with the input list of vertices removed.

        """

        from topologicpy.Cluster import Cluster
        if not isinstance(topology, topologic.Topology):
            return None
        vertices = [v for v in vertices if isinstance(v, topologic.Vertex)]
        if len(vertices) < 1:
            return topology
        t_vertices = Topology.Vertices(topology)
        t_edges = Topology.Edges(topology)
        if len(t_vertices) < 1:
            return topology
        if len(t_edges) > 0:
            remove_edges = []
            for t_v in t_vertices:
                remove = False
                for i, v in enumerate(vertices):
                    if Topology.IsSame(t_v, v):
                        remove = True
                        remove_edges += Topology.SuperTopologies(v, hostTopology=topology, topologyType="edge")
                        vertices = vertices[:i]+ vertices[i:]
                        break
            if len(remove_edges) > 0:
                return Topology.RemoveEdges(topology, remove_edges)
        else:
            remaining_vertices = []
            for t_v in t_vertices:
                remove = False
                for i, e in enumerate(vertices):
                    if Topology.IsSame(t_v, v):
                        remove = True
                        vertices = vertices[:i]+ vertices[i:]
                        break
                if not remove:
                    remaining_vertices.append(t_v)
            if len(remaining_vertices) < 1:
                return None
            elif len(remaining_vertices) == 1:
                return remaining_vertices[0]
            return Topology.SelfMerge(Cluster.ByTopologies(remaining_vertices), tolerance=tolerance)
    
    @staticmethod
    def Cleanup(topology=None):
        """
        Cleans up all resources in which are managed by topologic library. Use this to manage your application's memory consumption.
        USE WITH CARE. This methods deletes dictionaries, contents, and contexts

        Parameters
        ----------
        topology : topologic.Topology , optional
            If specified the resources used by the input topology will be deleted. If not, ALL resources will be deleted.
        
        Returns
        -------
        topologic.Topology
            The input topology, but with its resources deleted or None.
        """
        if not topology == None:
            if not isinstance(topology, topologic.Topology):
                print("Topology.Cleanup - Error: The input topology parameter is not a valid topology. Returning None.")
                return None
        topologic.Topology.Cleanup(topology)
        return topology

    @staticmethod
    def ReplaceVertices(topology, verticesA=[], verticesB=[], mantissa=6, tolerance=0.0001):
        """
        Replaces the vertices in the first input list with the vertices in the second input list and rebuilds the input topology. The two lists must be of the same length.

        Parameters
        ----------
        topology : topologic.Topology
            The input topology.
        verticesA : list
            The first input list of vertices.
        verticesB : list
            The second input list of vertices.
        mantissa : int , optional
            The desired length of the mantissa. The default is 6.
        tolerance : float , optional
            The desired tolerance. The default is 0.0001.

        Returns
        -------
        topologic.Topology
            The new topology.

        """
        if not len(verticesA) == len(verticesB):
            print("Error - Topology.ReplaceVertices: VerticesA and VerticesB must be the same length")
            return None
        from topologicpy.Vertex import Vertex
        geom = Topology.Geometry(topology, mantissa=mantissa)
        g_verts = geom['vertices']
        g_edges = geom['edges']
        g_faces = geom['faces']
        verts = [Topology.Vertices(Topology.ByGeometry(vertices=[g_v]))[0] for g_v in g_verts]
        new_verts = [v for v in verts]
        for i, v in enumerate(verticesA):
            n = Vertex.Index(v, verts, tolerance=tolerance)
            if not n == None:
                new_verts[n] = verticesB[i]
        new_g_verts = [[Vertex.X(v),Vertex.Y(v),Vertex.Z(v)] for v in new_verts]
        new_topology = Topology.ByGeometry(vertices=new_g_verts, edges=g_edges, faces=g_faces)
        return new_topology

    @staticmethod
    def Rotate(topology, origin=None, x=0, y=0, z=1, degree=0, angTolerance=0.001, tolerance=0.0001):
        """
        Rotates the input topology

        Parameters
        ----------
        topology : topologic.Topology
            The input topology.
        origin : topologic.Vertex , optional
            The origin (center) of the rotation. If set to None, the world origin (0,0,0) is used. The default is None.
        x : float , optional
            The 'x' component of the rotation axis. The default is 0.
        y : float , optional
            The 'y' component of the rotation axis. The default is 0.
        z : float , optional
            The 'z' component of the rotation axis. The default is 0.
        degree : float , optional
            The angle of rotation in degrees. The default is 0.
        angTolerance : float , optional
            The angle tolerance in degrees under which no rotation is carried out. The default is 0.001 degrees.
        tolerance : float , optional
            The desired tolerance. The default is 0.0001.

        Returns
        -------
        topologic.Topology
            The rotated topology.

        """
        from topologicpy.Vertex import Vertex

        def rotate_vertex_3d(vertex, axis, angle_degrees, origin):
            vertex = np.array(vertex)  # Vertex to be rotated
            axis = np.array(axis)    # Rotation axis (z-axis in this case)
            origin = np.array(origin)
            # Convert the angle from degrees to radians
            angle_radians = np.radians(angle_degrees)
            
            # Calculate the rotation matrix using the Rodrigues' formula
            axis = np.array(axis) / np.linalg.norm(axis)
            a = np.cos(angle_radians / 2)
            b, c, d = -axis * np.sin(angle_radians / 2)
            rotation_matrix = np.array([
                [a * a + b * b - c * c - d * d, 2 * (b * c - a * d), 2 * (b * d + a * c)],
                [2 * (b * c + a * d), a * a - b * b + c * c - d * d, 2 * (c * d - a * b)],
                [2 * (b * d - a * c), 2 * (c * d + a * b), a * a - b * b - c * c + d * d]
            ])
            
            # Translate the vertex to the origin, apply the rotation, and then translate it back
            translated_vertex = vertex - origin
            rotated_vertex = np.dot(rotation_matrix, translated_vertex) + origin
            
            rotated_vertex = [v for v in rotated_vertex]
            return rotated_vertex

        if not isinstance(topology, topologic.Topology):
            print("Topology.Rotate - Error: The input topology parameter is not a valid topologic topology. Returning None.")
            print("The topology is", topology)
            return None
        if not origin:
            origin = Vertex.ByCoordinates(0,0,0)
        if not isinstance(origin, topologic.Vertex):
            print("Topology.Rotate - Error: The input origin parameter is not a valid topologic vertex. Returning None.")
            return None
        returnTopology = topology
        if abs(degree) >= angTolerance:
            try:
                returnTopology = topologic.TopologyUtility.Rotate(topology, origin, x, y, z, degree)
            except:
                print("Topology.Rotate - Warning: (topologic.TopologyUtility.Rotate) operation failed. Trying a workaround.")
                vertices = [Vertex.Coordinates(v) for v in Topology.Vertices(topology)]
                axis = [x,y,z]
                origin = Vertex.Coordinates(origin)
                rot_vertices = []
                for v in vertices:
                    rot_vertices.append(rotate_vertex_3d(v, axis, degree, origin))
                rot_vertices = [Vertex.ByCoordinates(rot_v) for rot_v in rot_vertices]
                new_topology = Topology.ReplaceVertices(topology, verticesA=Topology.Vertices(topology), verticesB=rot_vertices)
                new_topology = Topology.SelfMerge(new_topology, tolerance=tolerance)
                return new_topology
        return returnTopology
    
    @staticmethod
    def Scale(topology, origin=None, x=1, y=1, z=1):
        """
        Scales the input topology

        Parameters
        ----------
        topology : topologic.Topology
            The input topology.
        origin : topologic.Vertex , optional
            The origin (center) of the scaling. If set to None, the world origin (0,0,0) is used. The default is None.
        x : float , optional
            The 'x' component of the scaling factor. The default is 1.
        y : float , optional
            The 'y' component of the scaling factor. The default is 1.
        z : float , optional
            The 'z' component of the scaling factor. The default is 1..

        Returns
        -------
        topologic.Topology
            The scaled topology.

        """
        from topologicpy.Vertex import Vertex
        if not isinstance(topology, topologic.Topology):
            return None
        if not origin:
            origin = Vertex.ByCoordinates(0,0,0)
        if not isinstance(origin, topologic.Vertex):
            return None
        newTopology = None
        try:
            newTopology = topologic.TopologyUtility.Scale(topology, origin, x, y, z)
        except:
            print("Topology.Scale - ERROR: (Topologic>TopologyUtility.Scale) operation failed. Returning None.")
            newTopology = None
        return newTopology

    
    @staticmethod
    def SelectSubTopology(topology, selector, subTopologyType="vertex"):
        """
        Returns the subtopology within the input topology based on the input selector and the subTopologyType.

        Parameters
        ----------
        topology : topologic.Topology
            The input topology.
        selector : topologic.Vertex
            A vertex located on the desired subtopology.
        subTopologyType : str , optional.
            The desired subtopology type. This can be of "vertex", "edge", "wire", "face", "shell", "cell", or "cellcomplex". It is case insensitive. The default is "vertex".

        Returns
        -------
        topologic.Topology
            The selected subtopology.

        """
        if not isinstance(topology, topologic.Topology):
            return None
        if not isinstance(selector, topologic.Vertex):
            return None
        t = 1
        if subTopologyType.lower() == "vertex":
            t = 1
        elif subTopologyType.lower() == "edge":
            t = 2
        elif subTopologyType.lower() == "wire":
            t = 4
        elif subTopologyType.lower() == "face":
            t = 8
        elif subTopologyType.lower() == "shell":
            t = 16
        elif subTopologyType.lower() == "cell":
            t = 32
        elif subTopologyType.lower() == "cellcomplex":
            t = 64
        return topology.SelectSubtopology(selector, t)

    
    @staticmethod
    def SelfMerge(topology, tolerance=0.0001):
        """
        Self merges the input topology to return the most logical topology type given the input data.

        Parameters
        ----------
        topology : topologic.Topology
            The input topology.
        tolerance : float , optional
            The desired tolerance. The default is 0.0001

        Returns
        -------
        topologic.Topology
            The self-merged topology.

        """
        from topologicpy.Cluster import Cluster
        if not isinstance(topology, topologic.Topology):
            return None #return Silently
        if topology.Type() != 128:
            topology = Cluster.ByTopologies([topology])
        resultingTopologies = []
        topCC = []
        _ = topology.CellComplexes(None, topCC)
        topCells = []
        _ = topology.Cells(None, topCells)
        topShells = []
        _ = topology.Shells(None, topShells)
        topFaces = []
        _ = topology.Faces(None, topFaces)
        topWires = []
        _ = topology.Wires(None, topWires)
        topEdges = []
        _ = topology.Edges(None, topEdges)
        topVertices = []
        _ = topology.Vertices(None, topVertices)
        if len(topCC) == 1:
            cc = topCC[0]
            ccVertices = []
            _ = cc.Vertices(None, ccVertices)
            if len(topVertices) == len(ccVertices):
                resultingTopologies.append(cc)
        if len(topCC) == 0 and len(topCells) == 1:
            cell = topCells[0]
            ccVertices = []
            _ = cell.Vertices(None, ccVertices)
            if len(topVertices) == len(ccVertices):
                resultingTopologies.append(cell)
        if len(topCC) == 0 and len(topCells) == 0 and len(topShells) == 1:
            shell = topShells[0]
            ccVertices = []
            _ = shell.Vertices(None, ccVertices)
            if len(topVertices) == len(ccVertices):
                resultingTopologies.append(shell)
        if len(topCC) == 0 and len(topCells) == 0 and len(topShells) == 0 and len(topFaces) == 1:
            face = topFaces[0]
            ccVertices = []
            _ = face.Vertices(None, ccVertices)
            if len(topVertices) == len(ccVertices):
                resultingTopologies.append(face)
        if len(topCC) == 0 and len(topCells) == 0 and len(topShells) == 0 and len(topFaces) == 0 and len(topWires) == 1:
            wire = topWires[0]
            ccVertices = []
            _ = wire.Vertices(None, ccVertices)
            if len(topVertices) == len(ccVertices):
                resultingTopologies.append(wire)
        if len(topCC) == 0 and len(topCells) == 0 and len(topShells) == 0 and len(topFaces) == 0 and len(topWires) == 0 and len(topEdges) == 1:
            edge = topEdges[0]
            ccVertices = []
            _ = edge.Vertices(None, ccVertices)
            if len(topVertices) == len(ccVertices):
                resultingTopologies.append(edge)
        if len(topCC) == 0 and len(topCells) == 0 and len(topShells) == 0 and len(topFaces) == 0 and len(topWires) == 0 and len(topEdges) == 0 and len(topVertices) == 1:
            vertex = topVertices[0]
            resultingTopologies.append(vertex)
        if len(resultingTopologies) == 1:
            return resultingTopologies[0]
        return_topology = topology.SelfMerge()
        if isinstance(return_topology, topologic.CellComplex):
            cells = Topology.Cells(return_topology)
            if isinstance(cells, list):
                if len(cells) > 1:
                    topA = cells[0]
                    topB = Cluster.ByTopologies(cells[1:])
                    return_topology = Topology.Merge(topA, topB, tolerance=tolerance)
                else:
                    return_topology = cells[0]
        return return_topology

    @staticmethod
    def SetDictionary(topology, dictionary):
        """
        Sets the input topology's dictionary to the input dictionary

        Parameters
        ----------
        topology : topologic.Topology
            The input topology.
        dictionary : topologic.Dictionary
            The input dictionary.

        Returns
        -------
        topologic.Topology
            The input topology with the input dictionary set in it.

        """
        from topologicpy.Dictionary import Dictionary

        if not isinstance(topology, topologic.Topology) and not isinstance(topology, topologic.Graph):
            print("Topology.SetDictionary - Error: the input topology parameter is not a valid topology or graph. Returning None.")
            return None
        if isinstance(dictionary, dict):
            dictionary = Dictionary.ByPythonDictionary(dictionary)
        if not isinstance(dictionary, topologic.Dictionary):
            print("Topology.SetDictionary - Warning: the input dictionary parameter is not a valid dictionary. Returning original input.")
            return topology
        if len(dictionary.Keys()) < 1:
            print("Topology.SetDictionary - Warning: the input dictionary parameter is empty. Returning original input.")
            return topology
        _ = topology.SetDictionary(dictionary)
        return topology
    
    @staticmethod
    def SharedTopologies(topologyA, topologyB):
        """
        Returns the shared topologies between the two input topologies

        Parameters
        ----------
        topologyA : topologic.Topology
            The first input topology.
        topologyB : topologic.Topology
            The second input topology.

        Returns
        -------
        dict
            A dictionary with the list of vertices, edges, wires, and faces. The keys are "vertices", "edges", "wires", and "faces".

        """

        if not isinstance(topologyA, topologic.Topology):
            print("Topology.SharedTopologies - Error: the input topologyA parameter is not a valid topology. Returning None.")
            return None
        if not isinstance(topologyB, topologic.Topology):
            print("Topology.SharedTopologies - Error: the input topologyB parameter is not a valid topology. Returning None.")
            return None
        vOutput = []
        eOutput = []
        wOutput = []
        fOutput = []
        _ = topologyA.SharedTopologies(topologyB, 1, vOutput)
        _ = topologyA.SharedTopologies(topologyB, 2, eOutput)
        _ = topologyA.SharedTopologies(topologyB, 4, wOutput)
        _ = topologyA.SharedTopologies(topologyB, 8, fOutput)
        return {"vertices":vOutput, "edges":eOutput, "wires":wOutput, "faces":fOutput}

    @staticmethod
    def SharedVertices(topologyA, topologyB):
        """
        Returns the shared vertices between the two input topologies

        Parameters
        ----------
        topologyA : topologic.Topology
            The first input topology.
        topologyB : topologic.Topology
            The second input topology.

        Returns
        -------
        list
            The list of shared vertices.

        """
        d = Topology.SharedTopologies(topologyA, topologyB)
        l = None
        if isinstance(d, dict):
            try:
                l = d['vertices']
            except:
                l = None
        return l
    
    
    @staticmethod
    def SharedEdges(topologyA, topologyB):
        """
        Returns the shared edges between the two input topologies

        Parameters
        ----------
        topologyA : topologic.Topology
            The first input topology.
        topologyB : topologic.Topology
            The second input topology.

        Returns
        -------
        list
            The list of shared edges.

        """
        d = Topology.SharedTopologies(topologyA, topologyB)
        l = None
        if isinstance(d, dict):
            try:
                l = d['edges']
            except:
                l = None
        return l
    
    @staticmethod
    def SharedWires(topologyA, topologyB):
        """
        Returns the shared wires between the two input topologies

        Parameters
        ----------
        topologyA : topologic.Topology
            The first input topology.
        topologyB : topologic.Topology
            The second input topology.

        Returns
        -------
        list
            The list of shared wires.

        """
        d = Topology.SharedTopologies(topologyA, topologyB)
        l = None
        if isinstance(d, dict):
            try:
                l = d['wires']
            except:
                l = None
        return l
    
    
    @staticmethod
    def SharedFaces(topologyA, topologyB):
        """
        Returns the shared faces between the two input topologies

        Parameters
        ----------
        topologyA : topologic.Topology
            The first input topology.
        topologyB : topologic.Topology
            The second input topology.

        Returns
        -------
        list
            The list of shared faces.

        """
        d = Topology.SharedTopologies(topologyA, topologyB)
        l = None
        if isinstance(d, dict):
            try:
                l = d['faces']
            except:
                l = None
        return l
    
    
    @staticmethod
    def Show(*topologies,
             showVertices=True, vertexSize=1.1, vertexColor="black", 
             vertexLabelKey=None, vertexGroupKey=None, vertexGroups=[], 
             vertexMinGroup=None, vertexMaxGroup=None, 
             showVertexLegend=False, vertexLegendLabel="Topology Vertices", vertexLegendRank=1, 
             vertexLegendGroup=1, 

             showEdges=True, edgeWidth=1, edgeColor="black", 
             edgeLabelKey=None, edgeGroupKey=None, edgeGroups=[], 
             edgeMinGroup=None, edgeMaxGroup=None, 
             showEdgeLegend=False, edgeLegendLabel="Topology Edges", edgeLegendRank=2, 
             edgeLegendGroup=2, 

             showFaces=True, faceOpacity=0.5, faceColor="#FAFAFA",
             faceLabelKey=None, faceGroupKey=None, faceGroups=[], 
             faceMinGroup=None, faceMaxGroup=None, 
             showFaceLegend=False, faceLegendLabel="Topology Faces", faceLegendRank=3,
             faceLegendGroup=3, 
             intensityKey=None,
             
             width=950, height=500,
             xAxis=False, yAxis=False, zAxis=False, axisSize=1, backgroundColor='rgba(0,0,0,0)',
             marginLeft=0, marginRight=0, marginTop=20, marginBottom=0, camera=[-1.25, -1.25, 1.25],
             center=[0, 0, 0], up=[0, 0, 1], projection="perspective", renderer="notebook", showScale=False,
             
             cbValues=[], cbTicks=5, cbX=-0.15, cbWidth=15, cbOutlineWidth=0, cbTitle="",
             cbSubTitle="", cbUnits="", colorScale="Viridis", mantissa=6, tolerance=0.0001):
        """
            Shows the input topology on screen.

        Parameters
        ----------
        topologies : topologic.Topology or list
            The input topology. This must contain faces and or edges. If the input is a list, a cluster is first created

        showVertices : bool , optional
            If set to True the vertices will be drawn. Otherwise, they will not be drawn. The default is True.
        vertexSize : float , optional
            The desired size of the vertices. The default is 1.1.
        vertexColor : str , optional
            The desired color of the output vertices. This can be any plotly color string and may be specified as:
            - A hex string (e.g. '#ff0000')
            - An rgb/rgba string (e.g. 'rgb(255,0,0)')
            - An hsl/hsla string (e.g. 'hsl(0,100%,50%)')
            - An hsv/hsva string (e.g. 'hsv(0,100%,100%)')
            - A named CSS color.
            The default is "black".
        vertexLabelKey : str , optional
            The dictionary key to use to display the vertex label. The default is None.
        vertexGroupKey : str , optional
            The dictionary key to use to display the vertex group. The default is None.
        vertexGroups : list , optional
            The list of vertex groups against which to index the color of the vertex. The default is [].
        vertexMinGroup : int or float , optional
            For numeric vertexGroups, vertexMinGroup is the desired minimum value for the scaling of colors. This should match the type of value associated with the vertexGroupKey. If set to None, it is set to the minimum value in vertexGroups. The default is None.
        edgeMaxGroup : int or float , optional
            For numeric vertexGroups, vertexMaxGroup is the desired maximum value for the scaling of colors. This should match the type of value associated with the vertexGroupKey. If set to None, it is set to the maximum value in vertexGroups. The default is None.
        showVertexLegend : bool, optional
            If set to True, the legend for the vertices of this topology is shown. Otherwise, it isn't. The default is False.
        vertexLegendLabel : str , optional
            The legend label string used to identify vertices. The default is "Topology Vertices".
        vertexLegendRank : int , optional
            The legend rank order of the vertices of this topology. The default is 1.
        vertexLegendGroup : int , optional
            The number of the vertex legend group to which the vertices of this topology belong. The default is 1.
        
        showEdges : bool , optional
            If set to True the edges will be drawn. Otherwise, they will not be drawn. The default is True.
        edgeWidth : float , optional
            The desired thickness of the output edges. The default is 1.
        edgeColor : str , optional
            The desired color of the output edges. This can be any plotly color string and may be specified as:
            - A hex string (e.g. '#ff0000')
            - An rgb/rgba string (e.g. 'rgb(255,0,0)')
            - An hsl/hsla string (e.g. 'hsl(0,100%,50%)')
            - An hsv/hsva string (e.g. 'hsv(0,100%,100%)')
            - A named CSS color.
            The default is "black".
        edgeLabelKey : str , optional
            The dictionary key to use to display the edge label. The default is None.
        edgeGroupKey : str , optional
            The dictionary key to use to display the edge group. The default is None.
        edgeGroups : list , optional
            The list of edge groups against which to index the color of the edge. The default is [].
        edgeMinGroup : int or float , optional
            For numeric edgeGroups, edgeMinGroup is the desired minimum value for the scaling of colors. This should match the type of value associated with the edgeGroupKey. If set to None, it is set to the minimum value in edgeGroups. The default is None.
        edgeMaxGroup : int or float , optional
            For numeric edgeGroups, edgeMaxGroup is the desired maximum value for the scaling of colors. This should match the type of value associated with the edgeGroupKey. If set to None, it is set to the maximum value in edgeGroups. The default is None.
        showEdgeLegend : bool, optional
            If set to True, the legend for the edges of this topology is shown. Otherwise, it isn't. The default is False.
        edgeLegendLabel : str , optional
            The legend label string used to identify edges. The default is "Topology Edges".
        edgeLegendRank : int , optional
            The legend rank order of the edges of this topology. The default is 2.
        edgeLegendGroup : int , optional
            The number of the edge legend group to which the edges of this topology belong. The default is 2.
        
        showFaces : bool , optional
            If set to True the faces will be drawn. Otherwise, they will not be drawn. The default is True.
        faceOpacity : float , optional
            The desired opacity of the output faces (0=transparent, 1=opaque). The default is 0.5.
        faceColor : str , optional
            The desired color of the output faces. This can be any plotly color string and may be specified as:
            - A hex string (e.g. '#ff0000')
            - An rgb/rgba string (e.g. 'rgb(255,0,0)')
            - An hsl/hsla string (e.g. 'hsl(0,100%,50%)')
            - An hsv/hsva string (e.g. 'hsv(0,100%,100%)')
            - A named CSS color.
            The default is "#FAFAFA".
        faceLabelKey : str , optional
            The dictionary key to use to display the face label. The default is None.
        faceGroupKey : str , optional
            The dictionary key to use to display the face group. The default is None.
        faceGroups : list , optional
            The list of face groups against which to index the color of the face. This can bhave numeric or string values. This should match the type of value associated with the faceGroupKey. The default is [].
        faceMinGroup : int or float , optional
            For numeric faceGroups, minGroup is the desired minimum value for the scaling of colors. This should match the type of value associated with the faceGroupKey. If set to None, it is set to the minimum value in faceGroups. The default is None.
        faceMaxGroup : int or float , optional
            For numeric faceGroups, maxGroup is the desired maximum value for the scaling of colors. This should match the type of value associated with the faceGroupKey. If set to None, it is set to the maximum value in faceGroups. The default is None.
        showFaceLegend : bool, optional
            If set to True, the legend for the faces of this topology is shown. Otherwise, it isn't. The default is False.
        faceLegendLabel : str , optional
            The legend label string used to idenitfy edges. The default is "Topology Faces".
        faceLegendRank : int , optional
            The legend rank order of the faces of this topology. The default is 3.
        faceLegendGroup : int , optional
            The number of the face legend group to which the faces of this topology belong. The default is 3.
        width : int , optional
            The width in pixels of the figure. The default value is 950.
        height : int , optional
            The height in pixels of the figure. The default value is 950.
        xAxis : bool , optional
            If set to True the x axis is drawn. Otherwise it is not drawn. The default is False.
        yAxis : bool , optional
            If set to True the y axis is drawn. Otherwise it is not drawn. The default is False.
        zAxis : bool , optional
            If set to True the z axis is drawn. Otherwise it is not drawn. The default is False.
        backgroundColor : str , optional
            The desired color of the background. This can be any plotly color string and may be specified as:
            - A hex string (e.g. '#ff0000')
            - An rgb/rgba string (e.g. 'rgb(255,0,0)')
            - An hsl/hsla string (e.g. 'hsl(0,100%,50%)')
            - An hsv/hsva string (e.g. 'hsv(0,100%,100%)')
            - A named CSS color.
            The default is "rgba(0,0,0,0)".
        marginLeft : int , optional
            The size in pixels of the left margin. The default value is 0.
        marginRight : int , optional
            The size in pixels of the right margin. The default value is 0.
        marginTop : int , optional
            The size in pixels of the top margin. The default value is 20.
        marginBottom : int , optional
            The size in pixels of the bottom margin. The default value is 0.
        camera : list , optional
            The desired location of the camera). The default is [-1.25,-1.25,1.25].
        center : list , optional
            The desired center (camera target). The default is [0,0,0].
        up : list , optional
            The desired up vector. The default is [0,0,1].
        projection : str , optional
            The desired type of projection. The options are "orthographic" or "perspective". It is case insensitive. The default is "perspective"
        renderer : str , optional
            The desired renderer. See Plotly.Renderers(). The default is "notebook".
        intensityKey : str , optional
            If not None, the dictionary of each vertex is searched for the value associated with the intensity key. This value is then used to color-code the vertex based on the colorScale. The default is None.
        showScale : bool , optional
            If set to True, the colorbar is shown. The default is False.
        cbValues : list , optional
            The input list of values to use for the colorbar. The default is [].
        cbTicks : int , optional
            The number of ticks to use on the colorbar. The default is 5.
        cbX : float , optional
            The x location of the colorbar. The default is -0.15.
        cbWidth : int , optional
            The width in pixels of the colorbar. The default is 15
        cbOutlineWidth : int , optional
            The width in pixels of the outline of the colorbar. The default is 0.
        cbTitle : str , optional
            The title of the colorbar. The default is "".
        cbSubTitle : str , optional
            The subtitle of the colorbar. The default is "".
        cbUnits: str , optional
            The units used in the colorbar. The default is ""
        colorScale : str , optional
            The desired type of plotly color scales to use (e.g. "viridis", "plasma"). The default is "viridis". For a full list of names, see https://plotly.com/python/builtin-colorscales/.
        mantissa : int , optional
            The desired length of the mantissa for the values listed on the colorbar. The default is 4.
        tolerance : float , optional
            The desired tolerance. The default is 0.0001.

        Returns
        -------
        None

        """

        from topologicpy.Cluster import Cluster
        from topologicpy.Plotly import Plotly
        from topologicpy.Helper import Helper
<<<<<<< HEAD
=======
        from topologicpy.Graph import Graph
>>>>>>> 906170f4
        
        if isinstance(topologies, tuple):
            topologies = Helper.Flatten(list(topologies))
        if isinstance(topologies, list):
            new_topologies = [t for t in topologies if isinstance(t, topologic.Topology)]
<<<<<<< HEAD
=======
            graphs = [Graph.Topology(g) for g in topologies if isinstance(g, topologic.Graph)]
            new_topologies += graphs
>>>>>>> 906170f4
        if len(new_topologies) == 0:
            print("Topology.Show - Error: the input topologies parameter does not contain any valid topology. Returning None.")
            return None
        if len(new_topologies) == 1:
            topology = new_topologies[0]
        else:
            topology = Cluster.ByTopologies(new_topologies)
        if not isinstance(topology, topologic.Topology):
            print("Topology.Show - Error: the input topology parameter is not a valid topology. Returning None.")
            return None
        data = Plotly.DataByTopology(topology=topology,
                       showVertices=showVertices, vertexSize=vertexSize, vertexColor=vertexColor, 
                       vertexLabelKey=vertexLabelKey, vertexGroupKey=vertexGroupKey, vertexGroups=vertexGroups, 
                       vertexMinGroup=vertexMinGroup, vertexMaxGroup=vertexMaxGroup, 
                       showVertexLegend=showVertexLegend, vertexLegendLabel=vertexLegendLabel, vertexLegendRank=vertexLegendRank,
                       vertexLegendGroup=vertexLegendGroup,
                       showEdges=showEdges, edgeWidth=edgeWidth, edgeColor=edgeColor, 
                       edgeLabelKey=edgeLabelKey, edgeGroupKey=edgeGroupKey, edgeGroups=edgeGroups, 
                       edgeMinGroup=edgeMinGroup, edgeMaxGroup=edgeMaxGroup, 
                       showEdgeLegend=showEdgeLegend, edgeLegendLabel=edgeLegendLabel, edgeLegendRank=edgeLegendRank, 
                       edgeLegendGroup=edgeLegendGroup,
                       showFaces=showFaces, faceOpacity=faceOpacity, faceColor=faceColor,
                       faceLabelKey=faceLabelKey, faceGroupKey=faceGroupKey, faceGroups=faceGroups, 
                       faceMinGroup=faceMinGroup, faceMaxGroup=faceMaxGroup, 
                       showFaceLegend=showFaceLegend, faceLegendLabel=faceLegendLabel, faceLegendRank=faceLegendRank,
                       faceLegendGroup=faceLegendGroup, 
                       intensityKey=intensityKey, colorScale=colorScale, mantissa=mantissa, tolerance=tolerance)
        figure = Plotly.FigureByData(data=data, width=width, height=height,
                                     xAxis=xAxis, yAxis=yAxis, zAxis=zAxis, axisSize=axisSize,
                                     backgroundColor=backgroundColor,
                                     marginLeft=marginLeft, marginRight=marginRight,
                                     marginTop=marginTop, marginBottom=marginBottom,
                                     tolerance=tolerance)
        if showScale:
            figure = Plotly.AddColorBar(figure, values=cbValues, nTicks=cbTicks, xPosition=cbX, width=cbWidth, outlineWidth=cbOutlineWidth, title=cbTitle, subTitle=cbSubTitle, units=cbUnits, colorScale=colorScale, mantissa=mantissa)
        Plotly.Show(figure=figure, renderer=renderer, camera=camera, center=center, up=up, projection=projection)

    @staticmethod
    def SortBySelectors(topologies, selectors, exclusive=False, tolerance=0.0001):
        """
        Sorts the input list of topologies according to the input list of selectors.

        Parameters
        ----------
        topologies : list
            The input list of topologies.
        selectors : list
            The input list of selectors (vertices).
        exclusive : bool , optional
            If set to True only one selector can be used to select on topology. The default is False.
        tolerance : float , optional
            The desired tolerance. The default is 0.0001.

        Returns
        -------
        dict
            A dictionary containing the list of sorted and unsorted topologies. The keys are "sorted" and "unsorted".

        """
        usedTopologies = []
        sortedTopologies = []
        unsortedTopologies = []
        for i in range(len(topologies)):
            usedTopologies.append(0)
        
        for i in range(len(selectors)):
            found = False
            for j in range(len(topologies)):
                if usedTopologies[j] == 0:
                    if Topology.IsInternal(topologies[j], selectors[i], tolerance):
                        sortedTopologies.append(topologies[j])
                        if exclusive == True:
                            usedTopologies[j] = 1
                        found = True
                        break
            if found == False:
                sortedTopologies.append(None)
        for i in range(len(usedTopologies)):
            if usedTopologies[i] == 0:
                unsortedTopologies.append(topologies[i])
        return {"sorted":sortedTopologies, "unsorted":unsortedTopologies}
    
    @staticmethod
    def Spin(topology, origin=None, triangulate=True, direction=[0,0,1], degree=360, sides=16,
                     tolerance=0.0001):
        """
        Spins the input topology around an axis to create a new topology.See https://en.wikipedia.org/wiki/Solid_of_revolution.

        Parameters
        ----------
        topology : topologic.Topology
            The input topology.
        origin : topologic.Vertex
            The origin (center) of the spin.
        triangulate : bool , optional
            If set to True, the result will be triangulated. The default is True.
        direction : list , optional
            The vector representing the direction of the spin axis. The default is [0,0,1].
        degree : float , optional
            The angle in degrees for the spin. The default is 360.
        sides : int , optional
            The desired number of sides. The default is 16.
        tolerance : float , optional
            The desired tolerance. The default is 0.0001.

        Returns
        -------
        topologic.Topology
            The spun topology.

        """
        from topologicpy.Vertex import Vertex
        from topologicpy.Wire import Wire
        from topologicpy.Shell import Shell
        from topologicpy.Cell import Cell
        from topologicpy.CellComplex import CellComplex

        if not origin:
            origin = Vertex.ByCoordinates(0,0,0)
        if not isinstance(topology, topologic.Topology):
            print("Topology.Spin - Error: the input topology parameter is not a valid topology. Returning None.")
            return None
        if not isinstance(origin, topologic.Vertex):
            print("Topology.Spin - Error: the input origin parameter is not a valid vertex. Returning None.")
            return None
        topologies = []
        unit_degree = degree / float(sides)
        for i in range(sides+1):
            tempTopology = Topology.Rotate(topology, origin, direction[0], direction[1], direction[2], unit_degree*i)
            if tempTopology:
                topologies.append(tempTopology)
        returnTopology = None
        if topology.Type() == topologic.Vertex.Type():
            returnTopology = Wire.ByVertices(topologies, False)
        elif topology.Type() == topologic.Edge.Type():
            try:
                returnTopology = Shell.ByWires(topologies,triangulate=triangulate, tolerance=tolerance)
            except:
                try:
                    returnTopology = topologic.Cluster.ByTopologies(topologies)
                except:
                    returnTopology = None
        elif topology.Type() == topologic.Wire.Type():
            if topology.IsClosed():
                returnTopology = Cell.ByWires(topologies, triangulate=triangulate, tolerance=tolerance)
                try:
                    returnTopology = Cell.ByWires(topologies, triangulate=triangulate, tolerance=tolerance)
                    returnTopology = Cell.ExternalBoundary(returnTopology)
                    returnTopology = Cell.ByShell(returnTopology)
                except:
                    try:
                        returnTopology = CellComplex.ByWires(topologies, tolerance)
                        try:
                            returnTopology = returnTopology.ExternalBoundary()
                        except:
                            pass
                    except:
                        try:
                            returnTopology = Shell.ByWires(topologies, triangulate=triangulate, tolerance=tolerance)
                        except:
                            try:
                                returnTopology = topologic.Cluster.ByTopologies(topologies)
                            except:
                                returnTopology = None
            else:
                Shell.ByWires(topologies, triangulate=triangulate, tolerance=tolerance)
                try:
                    returnTopology = Shell.ByWires(topologies, triangulate=triangulate, tolerance=tolerance)
                except:
                    try:
                        returnTopology = topologic.Cluster.ByTopologies(topologies)
                    except:
                        returnTopology = None
        elif topology.Type() == topologic.Face.Type():
            external_wires = []
            for t in topologies:
                external_wires.append(topologic.Face.ExternalBoundary(t))
            try:
                returnTopology = CellComplex.ByWires(external_wires, tolerance)
            except:
                try:
                    returnTopology = Shell.ByWires(external_wires, triangulate=triangulate, tolerance=tolerance)
                except:
                    try:
                        returnTopology = topologic.Cluster.ByTopologies(topologies)
                    except:
                        returnTopology = None
        else:
            returnTopology = Topology.SelfMerge(topologic.Cluster.ByTopologies(topologies), tolerance=tolerance)
        if not returnTopology:
            return topologic.Cluster.ByTopologies(topologies)
        if returnTopology.Type() == topologic.Shell.Type():
            try:
                new_t = topologic.Cell.ByShell(returnTopology)
                if new_t:
                    returnTopology = new_t
            except:
                pass
        return returnTopology
    
    @staticmethod
    def Taper(topology, origin=None, ratioRange=[0,1], triangulate=False, tolerance=0.0001):
        """
        Tapers the input topology. This method tapers the input geometry along its Z-axis based on the ratio range input.

        Parameters
        ----------
        topology : topologic.Topology
            The input topology.
        origin : topologic.Vertex , optional
            The desired origin for tapering. If not specified, the centroid of the input topology is used. The tapering will use the X, Y coordinates of the specified origin, but will use the Z of the point being tapered. The default is None.
        ratioRange : list , optional
            The desired ratio range. This will specify a linear range from bottom to top for tapering the vertices. 0 means no tapering, and 1 means maximum (inward) tapering. Negative numbers mean that tapering will be outwards.
        triangulate : bool , optional
            If set to true, the input topology is triangulated before tapering. Otherwise, it will not be traingulated. The default is False.
        tolerance : float , optional
            The desired tolerance. Vertices will not be moved if the calculated distance is at or less than this tolerance.

        Returns
        -------
        topologic.Topology
            The tapered topology.

        """
        from topologicpy.Vertex import Vertex
        ratioRange = [min(1,ratioRange[0]), min(1,ratioRange[1])]
        if ratioRange == [0,0]:
            return topology
        if ratioRange == [1,1]:
            print("Topology.Taper - Error: Degenerate result. Returning original topology.")
            return topology
        if triangulate == True:
            topology = Topology.Triangulate(topology)
        if origin == None:
            origin = Topology.Centroid(topology)
        vertices = Topology.Vertices(topology)
        zList = [Vertex.Z(v) for v in vertices]
        minZ = min(zList)
        maxZ = max(zList)
        new_vertices = []
        for v in vertices:
            ht = (Vertex.Z(v)-minZ)/(maxZ - minZ)
            rt = ratioRange[0] + ht*(ratioRange[1] - ratioRange[0])
            new_origin = Vertex.ByCoordinates(Vertex.X(origin), Vertex.Y(origin), Vertex.Z(v))
            new_dist = Vertex.Distance(new_origin, v)*rt
            c_a = Vertex.Coordinates(new_origin)
            c_b = Vertex.Coordinates(v)
            new_dir = [(c_a[0]-c_b[0]), (c_a[1]-c_b[1]), 0]
            if abs(new_dist) > tolerance:
                new_v = Topology.TranslateByDirectionDistance(v, direction=new_dir, distance=new_dist)
            else:
                new_v = v
            new_vertices.append(new_v)
        return_topology = Topology.ReplaceVertices(topology, vertices, new_vertices)
        return return_topology
    
    @staticmethod
    def Twist(topology, origin=None, degreeRange=[45,90], triangulate=False):
        """
        Twists the input topology. This method twists the input geometry along its Z-axis based on the degree range input.

        Parameters
        ----------
        topology : topologic.Topology
            The input topology.
        origin : topologic.Vertex , optional
            The desired origin for tapering. If not specified, the centroid of the input topology is used. The tapering will use the X, Y coordinates of the specified origin, but will use the Z of the point being tapered. The default is None.
        degreeRange : list , optional
            The desired angle range in degrees. This will specify a linear range from bottom to top for twisting the vertices. positive numbers mean a clockwise rotation.
        triangulate : bool , optional
            If set to true, the input topology is triangulated before tapering. Otherwise, it will not be traingulated. The default is False.
        
        Returns
        -------
        topologic.Topology
            The twisted topology.

        """
        from topologicpy.Vertex import Vertex

        if degreeRange == [0,0]:
            return topology
        if triangulate == True:
            topology = Topology.Triangulate(topology)
        if origin == None:
            origin = Topology.Centroid(topology)
            
        vertices = Topology.Vertices(topology)
        zList = [Vertex.Z(v) for v in vertices]
        minZ = min(zList)
        maxZ = max(zList)
        h = maxZ - minZ
        new_vertices = []
        for v in vertices:
            ht = (Vertex.Z(v)-minZ)/(maxZ - minZ)
            new_rot = degreeRange[0] + ht*(degreeRange[1] - degreeRange[0])
            orig = Vertex.ByCoordinates(Vertex.X(origin), Vertex.Y(origin), Vertex.Z(v))
            new_vertices.append(Topology.Rotate(v, origin=orig, degree=new_rot))
        return_topology = Topology.ReplaceVertices(topology, vertices, new_vertices)
        return_topology = Topology.Fix(return_topology, topologyType=Topology.TypeAsString(topology))
        return return_topology
    
    @staticmethod
    def Vertices(topology):
        """
        Returns the vertices of the input topology.

        Parameters
        ----------
        topology : topologic.Topology
            The input topology.

        Returns
        -------
        list
            The list of vertices.

        """
        return Topology.SubTopologies(topology=topology, subTopologyType="vertex")
    
    @staticmethod
    def Edges(topology):
        """
        Returns the edges of the input topology.

        Parameters
        ----------
        topology : topologic.Topology
            The input topology.

        Returns
        -------
        list
            The list of edges.

        """
        if isinstance(topology, topologic.Edge) or isinstance(topology, topologic.Vertex):
            return []
        return Topology.SubTopologies(topology=topology, subTopologyType="edge")
    
    @staticmethod
    def Wires(topology):
        """
        Returns the wires of the input topology.

        Parameters
        ----------
        topology : topologic.Topology
            The input topology.

        Returns
        -------
        list
            The list of wires.

        """
        if isinstance(topology, topologic.Wire) or isinstance(topology, topologic.Edge) or isinstance(topology, topologic.Vertex):
            return []
        return Topology.SubTopologies(topology=topology, subTopologyType="wire")
    
    @staticmethod
    def Faces(topology):
        """
        Returns the faces of the input topology.

        Parameters
        ----------
        topology : topologic.Topology
            The input topology.

        Returns
        -------
        list
            The list of faces.

        """
        if isinstance(topology, topologic.Face) or isinstance(topology, topologic.Wire) or isinstance(topology, topologic.Edge) or isinstance(topology, topologic.Vertex):
            return []
        return Topology.SubTopologies(topology=topology, subTopologyType="face")
    
    @staticmethod
    def Shells(topology):
        """
        Returns the shells of the input topology.

        Parameters
        ----------
        topology : topologic.Topology
            The input topology.

        Returns
        -------
        list
            The list of shells.

        """
        if isinstance(topology, topologic.Shell) or isinstance(topology, topologic.Face) or isinstance(topology, topologic.Wire) or isinstance(topology, topologic.Edge) or isinstance(topology, topologic.Vertex):
            return []
        return Topology.SubTopologies(topology=topology, subTopologyType="shell")
    
    @staticmethod
    def Cells(topology):
        """
        Returns the cells of the input topology.

        Parameters
        ----------
        topology : topologic.Topology
            The input topology.

        Returns
        -------
        list
            The list of cells.

        """
        if isinstance(topology, topologic.Cell) or isinstance(topology, topologic.Shell) or isinstance(topology, topologic.Face) or isinstance(topology, topologic.Wire) or isinstance(topology, topologic.Edge) or isinstance(topology, topologic.Vertex):
            return []
        return Topology.SubTopologies(topology=topology, subTopologyType="cell")
    
    @staticmethod
    def CellComplexes(topology):
        """
        Returns the cellcomplexes of the input topology.

        Parameters
        ----------
        topology : topologic.Topology
            The input topology.

        Returns
        -------
        list
            The list of cellcomplexes.

        """
        if isinstance(topology, topologic.CellComplex) or isinstance(topology, topologic.Cell) or isinstance(topology, topologic.Shell) or isinstance(topology, topologic.Face) or isinstance(topology, topologic.Wire) or isinstance(topology, topologic.Edge) or isinstance(topology, topologic.Vertex):
            return []
        return Topology.SubTopologies(topology=topology, subTopologyType="cellcomplex")
    
    @staticmethod
    def Clusters(topology):
        """
        Returns the clusters of the input topology.

        Parameters
        ----------
        topology : topologic.Topology
            The input topology.

        Returns
        -------
        list
            The list of clusters.

        """
        if not isinstance(topology, topologic.Cluster):
            return []
        return Topology.SubTopologies(topology=topology, subTopologyType="cluster")
    
    @staticmethod
    def SubTopologies(topology, subTopologyType="vertex"):
        """
        Returns the subtopologies of the input topology as specified by the subTopologyType input string.

        Parameters
        ----------
        topology : topologic.Topology
            The input topology.
        subTopologyType : str , optional
            The requested subtopology type. This can be one of "vertex", "edge", "wire", "face", "shell", "cell", "cellcomplex", "cluster". It is case insensitive. The default is "vertex".

        Returns
        -------
        list
            The list of subtopologies.

        """
        if not isinstance(topology, topologic.Topology):
            print("Topology.SubTopologies - Error: the input topology parameter is not a valid topology. Returning None.")
            return None
        if Topology.TypeAsString(topology).lower() == subTopologyType.lower():
            return [topology]
        subTopologies = []
        if subTopologyType.lower() == "vertex":
            _ = topology.Vertices(None, subTopologies)
        elif subTopologyType.lower() == "edge":
            _ = topology.Edges(None, subTopologies)
        elif subTopologyType.lower() == "wire":
            _ = topology.Wires(None, subTopologies)
        elif subTopologyType.lower() == "face":
            _ = topology.Faces(None, subTopologies)
        elif subTopologyType.lower() == "shell":
            _ = topology.Shells(None, subTopologies)
        elif subTopologyType.lower() == "cell":
            _ = topology.Cells(None, subTopologies)
        elif subTopologyType.lower() == "cellcomplex":
            _ = topology.CellComplexes(None, subTopologies)
        elif subTopologyType.lower() == "cluster":
            _ = topology.Clusters(None, subTopologies)
        elif subTopologyType.lower() == "aperture":
            _ = topology.Apertures(subTopologies)
        if not subTopologies:
            return [] # Make sure to return an empty list instead of None
        return subTopologies

    
    @staticmethod
    def SuperTopologies(topology, hostTopology, topologyType = None):
        """
        Returns the supertopologies connected to the input topology.

        Parameters
        ----------
        topology : topologic.Topology
            The input topology.
        hostTopology : topologic.Topology
            The host to topology in which to search for ther supertopologies.
        topologyType : str , optional
            The topology type to search for. This can be any of "edge", "wire", "face", "shell", "cell", "cellcomplex", "cluster". It is case insensitive. If set to None, the immediate supertopology type is searched for. The default is None.

        Returns
        -------
        list
            The list of supertopologies connected to the input topology.

        """
        
        if not isinstance(topology, topologic.Topology):
            print("Topology.SuperTopologies - Error: the input topology parameter is not a valid topology. Returning None.")
            return None
        if not isinstance(hostTopology, topologic.Topology):
            print("Topology.SuperTopologies - Error: the input hostTopology parameter is not a valid topology. Returning None.")
            return None

        superTopologies = []

        if not topologyType:
            typeID = 2*Topology.TypeID(topology)
        else:
            typeID = Topology.TypeID(topologyType)
        if topology.Type() >= typeID:
            print("Topology.SuperTopologies - Error: The input topologyType parameter is not a valid type for a super topology of the input topology. Returning None.")
            return None #The user has asked for a topology type lower than the input topology
        elif typeID == topologic.Edge.Type():
            topology.Edges(hostTopology, superTopologies)
        elif typeID == topologic.Wire.Type():
            topology.Wires(hostTopology, superTopologies)
        elif typeID == topologic.Face.Type():
            topology.Faces(hostTopology, superTopologies)
        elif typeID == topologic.Shell.Type():
            topology.Shells(hostTopology, superTopologies)
        elif typeID == topologic.Cell.Type():
            topology.Cells(hostTopology, superTopologies)
        elif typeID == topologic.CellComplex.Type():
            topology.CellComplexes(hostTopology, superTopologies)
        elif typeID == topologic.Cluster.Type():
            topology.Cluster(hostTopology, superTopologies)
        else:
            print("Topology.SuperTopologies - Error: The input topologyType parameter is not a valid type for a super topology of the input topology. Returning None.")
            return None
        if not superTopologies:
            return [] # Make sure you return an empty list instead of None
        return superTopologies
    
    @staticmethod
    def TransferDictionaries(sources, sinks, tolerance=0.0001, numWorkers=None):
        """
        Transfers the dictionaries from the list of sources to the list of sinks.

        Parameters
        ----------
        sources : list
            The list of topologies from which to transfer the dictionaries.
        sinks : list
            The list of topologies to which to transfer the dictionaries.
        tolerance : float , optional
            The desired tolerance. The default is 0.0001.
        numWorkers : int, optional
            Number of workers run in parallel to process.

        Returns
        -------
        dict
            Returns a dictionary with the lists of sources and sinks. The keys are "sinks" and "sources".

        """
        from topologicpy.Dictionary import Dictionary
        if not isinstance(sources, list):
            print("Topology.TransferDictionaries - Error: The input sources parameter is not a valid list. Returning None.")
            return None
        if not isinstance(sinks, list):
            print("Topology.TransferDictionaries - Error: The input sinks parameter is not a valid list. Returning None.")
            return None
        if numWorkers == None:
            import multiprocessing
            numWorkers = multiprocessing.cpu_count()*2
        sources = [x for x in sources if isinstance(x, topologic.Topology)]
        sinks = [x for x in sinks if isinstance(x, topologic.Topology)]
        so_dicts = [Dictionary.PythonDictionary(Topology.Dictionary(s)) for s in sources]
        if len(sources) < 1:
            print("Topology.TransferDictionaries - Error: The input sources does not contain any valid topologies. Returning None.")
            return None
        if len(sinks) < 1:
            print("Topology.TransferDictionaries - Error: The input sinks does not contain any valid topologies. Returning None.")
            return None

        queue = Queue()
        sources_str = [Topology.BREPString(s) for s in sources]
        sink_items = [SinkItem(id(s), Topology.BREPString(s)) for s in sinks]
        mergingProcess = MergingProcess(queue, sources_str, sink_items, so_dicts)
        mergingProcess.start()

        workerProcessPool = WorkerProcessPool(numWorkers, queue, sources_str, sink_items, so_dicts, tolerance)
        workerProcessPool.startProcesses()
        workerProcessPool.join()

        queue.put_nowait(None)
        sinkMap = queue.get()
        mergingProcess.join()

        for i, sink in enumerate(sink_items):
            mapItem = sinkMap[sink.ID]
            newDict = Dictionary.ByKeysValues(mapItem.sinkKeys, mapItem.sinkValues)
            # print("newDict", Dictionary.Keys(newDict), Dictionary.Values(newDict))
            _ = sinks[i].SetDictionary(newDict)
        return {"sources": sources, "sinks": sinks}

    
    @staticmethod
    def TransferDictionariesBySelectors(topology, selectors, tranVertices=False, tranEdges=False, tranFaces=False, tranCells=False, tolerance=0.0001, numWorkers=None):
        """
        Transfers the dictionaries of the list of selectors to the subtopologies of the input topology based on the input parameters.

        Parameters
        ----------
        topology : topologic.Topology
            The input topology.
        selectors : list
            The list of input selectors from which to transfer the dictionaries.
        tranVertices : bool , optional
            If True transfer dictionaries to the vertices of the input topology.
        tranEdges : bool , optional
            If True transfer dictionaries to the edges of the input topology.
        tranFaces : bool , optional
            If True transfer dictionaries to the faces of the input topology.
        tranCells : bool , optional
            If True transfer dictionaries to the cells of the input topology.
        tolerance : float , optional
            The desired tolerance. The default is 0.0001.
        numWorkers : int , optional
            Number of workers run in parallel to process. The default is None which causes the algorithm to use twice the number of cpu cores in the host computer.

        Returns
        -------
        topology.Topology
            The input topology with the dictionaries transferred to its subtopologies.

        """
        from topologicpy.Vertex import Vertex
        from topologicpy.Dictionary import Dictionary
        if not isinstance(topology, topologic.Topology):
            print("Topology.TransferDictionariesBySelectors - Error: The input topology parameter is not a valid topology. Returning None.")
            return None
        if not isinstance(selectors, list):
            print("Topology.TransferDictionariesBySelectors - Error: The input selectors parameter is not a valid list. Returning None.")
            return None
        if numWorkers == None:
            import multiprocessing
            numWorkers = multiprocessing.cpu_count()*2
        selectors_tmp = [x for x in selectors if isinstance(x, topologic.Vertex)]
        if len(selectors_tmp) < 1:
            print("Topology.TransferDictionariesBySelectors - Error: The input selectors do not contain any valid topologies. Returning None.")
            return None
        sinkEdges = []
        sinkFaces = []
        sinkCells = []
        hidimSink = Topology.HighestType(topology)
        if tranVertices == True:
            sinkVertices = []
            if topology.Type() == topologic.Vertex.Type():
                sinkVertices.append(topology)
            elif hidimSink >= topologic.Vertex.Type():
                topology.Vertices(None, sinkVertices)
            _ = Topology.TransferDictionaries(selectors, sinkVertices, tolerance=tolerance, numWorkers=numWorkers)
        if tranEdges == True:
            sinkEdges = []
            if topology.Type() == topologic.Edge.Type():
                sinkEdges.append(topology)
            elif hidimSink >= topologic.Edge.Type():
                topology.Edges(None, sinkEdges)
                _ = Topology.TransferDictionaries(selectors, sinkEdges, tolerance=tolerance, numWorkers=numWorkers)
        if tranFaces == True:
            sinkFaces = []
            if topology.Type() == topologic.Face.Type():
                sinkFaces.append(topology)
            elif hidimSink >= topologic.Face.Type():
                topology.Faces(None, sinkFaces)
            _ = Topology.TransferDictionaries(selectors, sinkFaces, tolerance=tolerance, numWorkers=numWorkers)
        if tranCells == True:
            sinkCells = []
            if topology.Type() == topologic.Cell.Type():
                sinkCells.append(topology)
            elif hidimSink >= topologic.Cell.Type():
                topology.Cells(None, sinkCells)
            _ = Topology.TransferDictionaries(selectors, sinkCells, tolerance=tolerance, numWorkers=numWorkers)
        return topology

    
    @staticmethod
    def Transform(topology, matrix):
        """
        Transforms the input topology by the input 4X4 transformation matrix.

        Parameters
        ----------
        topology : topologic.Topology
            The input topology.
        matrix : list
            The input 4x4 transformation matrix.

        Returns
        -------
        topologic.Topology
            The transformed topology.

        """
        kTranslationX = 0.0
        kTranslationY = 0.0
        kTranslationZ = 0.0
        kRotation11 = 1.0
        kRotation12 = 0.0
        kRotation13 = 0.0
        kRotation21 = 0.0
        kRotation22 = 1.0
        kRotation23 = 0.0
        kRotation31 = 0.0
        kRotation32 = 0.0
        kRotation33 = 1.0

        kTranslationX = matrix[0][3]
        kTranslationY = matrix[1][3]
        kTranslationZ = matrix[2][3]
        kRotation11 = matrix[0][0]
        kRotation12 = matrix[0][1]
        kRotation13 = matrix[0][2]
        kRotation21 = matrix[1][0]
        kRotation22 = matrix[1][1]
        kRotation23 = matrix[1][2]
        kRotation31 = matrix[2][0]
        kRotation32 = matrix[2][1]
        kRotation33 = matrix[2][2]

        return topologic.TopologyUtility.Transform(topology, kTranslationX, kTranslationY, kTranslationZ, kRotation11, kRotation12, kRotation13, kRotation21, kRotation22, kRotation23, kRotation31, kRotation32, kRotation33)

    @staticmethod
    def Translate(topology, x=0, y=0, z=0):
        """
        Translates (moves) the input topology.

        Parameters
        ----------
        topology : topologic.topology
            The input topology.
        x : float , optional
            The x translation value. The default is 0.
        y : float , optional
            The y translation value. The default is 0.
        z : float , optional
            The z translation value. The default is 0.

        Returns
        -------
        topologic.Topology
            The translated topology.

        """
        if not isinstance(topology, topologic.Topology):
            print("Topology.Translate - Error: The input topology parameter is not a valid topology. Returning None.")
            return None
        try:
            return topologic.TopologyUtility.Translate(topology, x, y, z)
        except:
            return topology
    
    @staticmethod
    def TranslateByDirectionDistance(topology, direction=[0,0,0], distance=0):
        """
        Translates (moves) the input topology along the input direction by the specified distance.

        Parameters
        ----------
        topology : topologic.topology
            The input topology.
        direction : list , optional
            The direction vector in which the topology should be moved. The default is [0,0,0]
        distance : float , optional
            The distance by which the toplogy should be moved. The default is 0.

        Returns
        -------
        topologic.Topology
            The translated topology.

        """
        from topologicpy.Vector import Vector
        if not isinstance(topology, topologic.Topology):
            print("Topology.TranslateByDirectionDistance - Error: The input topology parameter is not a valid topology. Returning None.")
            return None
        v = Vector.SetMagnitude(direction, distance)
        return Topology.Translate(topology, v[0], v[1], v[2])

    
    @staticmethod
    def Triangulate(topology, transferDictionaries = False, tolerance=0.0001):
        """
        Triangulates the input topology.

        Parameters
        ----------
        topology : topologic.Topology
            The input topologgy.
        transferDictionaries : bool , optional
            If set to True, the dictionaries of the faces in the input topology will be transferred to the created triangular faces. The default is False.
        tolerance : float , optional
            The desired tolerance. The default is 0.0001.

        Returns
        -------
        topologic.Topology
            The triangulated topology.

        """
        from topologicpy.Face import Face
        from topologicpy.Shell import Shell
        from topologicpy.Cell import Cell
        from topologicpy.CellComplex import CellComplex
        from topologicpy.Cluster import Cluster
        from topologicpy.Dictionary import Dictionary

        if not isinstance(topology, topologic.Topology):
            print("Topology.Triangulate - Error: The input parameter is not a valid topology. Returning None.")
            return None
        t = topology.Type()
        if (t == 1) or (t == 2) or (t == 4):
            return topology
        elif t == 128:
            temp_topologies = []
            cellComplexes = Topology.SubTopologies(topology, subTopologyType="cellcomplex") or []
            for cc in cellComplexes:
                temp_topologies.append(Topology.Triangulate(cc, transferDictionaries=transferDictionaries, tolerance=tolerance))
            cells = Cluster.FreeCells(topology, tolerance=tolerance) or []
            for c in cells:
                temp_topologies.append(Topology.Triangulate(c, transferDictionaries=transferDictionaries, tolerance=tolerance))
            shells = Cluster.FreeShells(topology, tolerance=tolerance) or []
            for s in shells:
                temp_topologies.append(Topology.Triangulate(s, transferDictionaries=transferDictionaries, tolerance=tolerance))
            if len(temp_topologies) > 0:
                return Cluster.ByTopologies(temp_topologies)
            else:
                return topology
        topologyFaces = []
        _ = topology.Faces(None, topologyFaces)
        faceTriangles = []
        selectors = []
        for aFace in topologyFaces:
            if len(Topology.Vertices(aFace)) > 3:
                triFaces = Face.Triangulate(aFace, tolerance=tolerance)
            else:
                triFaces = [aFace]
            for triFace in triFaces:
                if transferDictionaries:
                    selectors.append(Topology.SetDictionary(Face.Centroid(triFace), Topology.Dictionary(aFace)))
                faceTriangles.append(triFace)
        
        if t == 8 or t == 16: # Face or Shell
            return_topology = Shell.ByFaces(faceTriangles, tolerance=tolerance)
            if transferDictionaries and not return_topology == None:
                return_topology = Topology.TransferDictionariesBySelectors(return_topology, selectors, tranFaces=True, tolerance=tolerance)
        elif t == 32: # Cell
            return_topology = Cell.ByFaces(faceTriangles, tolerance=tolerance)
            if transferDictionaries and not return_topology == None:
                return_topology = Topology.TransferDictionariesBySelectors(return_topology, selectors, tranFaces=True, tolerance=tolerance)
        elif t == 64: #CellComplex
            return_topology = CellComplex.ByFaces(faceTriangles, tolerance=tolerance)
            if transferDictionaries and not return_topology == None:
                return_topology = Topology.TransferDictionariesBySelectors(return_topology, selectors, tranFaces=True, tolerance=tolerance)
        
        if return_topology == None:
            return_topology = Topology.SelfMerge(Cluster.ByTopologies(faceTriangles))
            if transferDictionaries == True:
                return_topology = Topology.TransferDictionariesBySelectors(return_topology, selectors, tranFaces=True, tolerance=tolerance)
        
        return return_topology

    
    @staticmethod
    def Type(topology):
        """
        Returns the type of the input topology.

        Parameters
        ----------
        topology : topologic.Topology
            The input topology.

        Returns
        -------
        int
            The type of the input topology.

        """
        if not isinstance(topology, topologic.Topology):
            print("Topology.Type - Error: The input topology parameter is not a valid topology. Returning None.")
            return None
        return topology.Type()
    
    @staticmethod
    def TypeAsString(topology):
        """
        Returns the type of the input topology as a string.

        Parameters
        ----------
        topology : topologic.Topology
            The input topology.

        Returns
        -------
        str
            The type of the topology as a string.

        """
        if not isinstance(topology, topologic.Topology):
            print("Topology.TypeAsString - Error: The input topology parameter is not a valid topology. Returning None.")
            return None
        return topology.GetTypeAsString()
    
    @staticmethod
    def TypeID(topologyType=None):
        """
        Returns the type id of the input topologyType string.

        Parameters
        ----------
        topologyType : str , optional
            The input topology type string. This could be one of "vertex", "edge", "wire", "face", "shell", "cell", "cellcomplex", "cluster". It is case insensitive. The default is None.

        Returns
        -------
        int
            The type id of the input topologyType string.

        """

        if not isinstance(topologyType, str):
            print("Topology.TypeID - Error: The input topologyType parameter is not a valid string. Returning None.")
            return None
        topologyType = topologyType.lower()
        if not topologyType in ["vertex", "edge", "wire", "face", "shell", "cell", "cellcomplex", "cluster"]:
            print("Topology.TypeID - Error: The input topologyType parameter is not a recognized string. Returning None.")
            return None
        typeID = None
        if topologyType == "vertex":
            typeID = topologic.Vertex.Type()
        elif topologyType == "edge":
            typeID = topologic.Edge.Type()
        elif topologyType == "wire":
            typeID = topologic.Wire.Type()
        elif topologyType == "face":
            typeID = topologic.Face.Type()
        elif topologyType == "shell":
            typeID = topologic.Shell.Type()
        elif topologyType == "cell":
            typeID = topologic.Cell.Type()
        elif topologyType == "cellComplex":
            typeID = topologic.CellComplex.Type()
        elif topologyType == "cluster":
            typeID = topologic.Cluster.Type()
        return typeID<|MERGE_RESOLUTION|>--- conflicted
+++ resolved
@@ -4606,11 +4606,7 @@
         angTolerance : float , optional
             The desired angular tolerance for removing coplanar faces. The default is 0.1.
         epsilon : float , optional
-<<<<<<< HEAD
-            The desired espilon (another form of tolerance) for finding if two faces are coplanar. The default is 0.01.
-=======
             The desired epsilon (another form of tolerance) for finding if two faces are coplanar. The default is 0.01.
->>>>>>> 906170f4
         tolerance : float , optional
             The desired tolerance. The default is 0.0001.
 
@@ -4626,10 +4622,6 @@
         from topologicpy.Cell import Cell
         from topologicpy.CellComplex import CellComplex
         from topologicpy.Cluster import Cluster
-<<<<<<< HEAD
-        import numpy as np
-=======
->>>>>>> 906170f4
 
         if not isinstance(topology, topologic.Topology):
             print("Topology.RemoveCoplanarFace - Error: The input topology parameter is not a valid topologic topology. Returning None.")
@@ -5623,20 +5615,14 @@
         from topologicpy.Cluster import Cluster
         from topologicpy.Plotly import Plotly
         from topologicpy.Helper import Helper
-<<<<<<< HEAD
-=======
         from topologicpy.Graph import Graph
->>>>>>> 906170f4
         
         if isinstance(topologies, tuple):
             topologies = Helper.Flatten(list(topologies))
         if isinstance(topologies, list):
             new_topologies = [t for t in topologies if isinstance(t, topologic.Topology)]
-<<<<<<< HEAD
-=======
             graphs = [Graph.Topology(g) for g in topologies if isinstance(g, topologic.Graph)]
             new_topologies += graphs
->>>>>>> 906170f4
         if len(new_topologies) == 0:
             print("Topology.Show - Error: the input topologies parameter does not contain any valid topology. Returning None.")
             return None

--- conflicted
+++ resolved
@@ -1305,11 +1305,7 @@
         return ev
     
     @staticmethod
-<<<<<<< HEAD
-    def Interpolate(wires: list, n: int = 5, outputType: str = "default", replication: str = "default", tolerance: float = 0.0001) -> topologic.Topology:
-=======
     def Interpolate(wires: list, n: int = 5, outputType: str = "default", mapping: str = "default", tolerance: float = 0.0001) -> topologic.Topology:
->>>>>>> 906170f4
         """
         Creates *n* number of wires that interpolate between wireA and wireB.
 

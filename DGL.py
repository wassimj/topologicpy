--- conflicted
+++ resolved
@@ -57,13 +57,8 @@
 from dgl.nn import GraphConv
 from topologicpy import Dictionary
 import os
-<<<<<<< HEAD
 import plotly.express as px
 from topologicpy import Replication
-=======
-
-
->>>>>>> 671705d1
 import random
 import time
 from datetime import datetime

<<<<<<< HEAD
import topologicpy
import topologic
from topologicpy.Dictionary import Dictionary
=======
>>>>>>> 906170f4
import os
import random
import copy
<<<<<<< HEAD
import sys
import subprocess
=======
>>>>>>> 906170f4
os.environ["DGLBACKEND"] = "pytorch"

try:
    import numpy as np
except:
    print("DGL - Installing required numpy library.")
    try:
        os.system("pip install numpy")
    except:
        os.system("pip install numpy --user")
    try:
        import numpy as np
        print("DGL - numpy library installed correctly.")
    except:
        raise Exception("DGL - Error: Could not import numpy.")

try:
    import pandas as pd
except:
    print("DGL - Installing required pandas library.")
    try:
        os.system("pip install pandas")
    except:
        os.system("pip install pandas --user")
    try:
        import pandas as pd
        print("DGL - pandas library installed correctly.")
    except:
        raise Exception("DGL - Error: Could not import pandas.")

try:
    import torch
    import torch.nn as nn
    import torch.nn.functional as F
    from torch.utils.data.sampler import SubsetRandomSampler
    from torch.utils.data import DataLoader, ConcatDataset
except:
    print("DGL - Installing required torch library.")
    try:
        os.system("pip install torch")
    except:
        os.system("pip install torch --user")
    try:
        import torch
        import torch.nn as nn
        import torch.nn.functional as F
        from torch.utils.data.sampler import SubsetRandomSampler
        from torch.utils.data import DataLoader, ConcatDataset
        print("DGL - torch library installed correctly.")
    except:
        raise Exception("DGL - Error: Could not import torch.")

try:
    import dgl
    from dgl.data import DGLDataset
    from dgl.dataloading import GraphDataLoader
    from dgl.nn import GINConv, GraphConv, SAGEConv, TAGConv
    from dgl import save_graphs, load_graphs
except:
    print("DGL - Installing required dgl library.")
    try:
        os.system("pip install dgl -f https://data.dgl.ai/wheels/repo.html")
        os.system("pip install dglgo -f https://data.dgl.ai/wheels-test/repo.html")
    except:
        os.system("pip install dgl -f https://data.dgl.ai/wheels/repo.html --user")
        os.system("pip install dglgo -f https://data.dgl.ai/wheels-test/repo.html --user")
    try:
        import dgl
        from dgl.data import DGLDataset
        from dgl.dataloading import GraphDataLoader
        from dgl.nn import GINConv, GraphConv, SAGEConv, TAGConv
        from dgl import save_graphs, load_graphs
        print("DGL - dgl library installed correctly.")
    except:
        raise Exception("DGL - Error: Could not import dgl. The installation of the correct version of the dgl library is not trivial and is highly dependent on your hardward and software configuration. Please consult the dgl installation instructions.")

try:
    from sklearn import metrics
    from sklearn.model_selection import KFold
    from sklearn.metrics import accuracy_score
except:
    print("DGL - Installing required scikit-learn (sklearn) library.")
    try:
        os.system("pip install scikit-learn")
    except:
        os.system("pip install scikit-learn --user")
    try:
        from sklearn import metrics
        from sklearn.model_selection import KFold
        from sklearn.metrics import accuracy_score
        print("DGL - scikit-learn (sklearn) library installed correctly.")
    except:
        raise Exception("DGL - Error: Could not import scikit-learn (sklearn).")

try:
    from tqdm.auto import tqdm
except:
    print("DGL - Installing required tqdm library.")
    try:
        os.system("pip install tqdm")
    except:
        os.system("pip install tqdm --user")
    try:
        from tqdm.auto import tqdm
        print("DGL - tqdm library installed correctly.")
    except:
        raise Exception("DGL - Error: Could not import tqdm.")

class _Dataset(DGLDataset):
    def __init__(self, graphs, labels, node_attr_key, edge_attr_key):
        super().__init__(name='GraphDGL')
        if isinstance(labels[0], str):
            if labels[0].isnumeric():
                self.labels = torch.LongTensor([int(label) for label in labels])
            else:
                self.labels = torch.DoubleTensor([float(label) for label in labels])
        elif isinstance(labels[0], int) or isinstance(labels[0], np.int64):
            self.labels = torch.LongTensor(labels)
        else:
            self.labels = torch.DoubleTensor(labels)
        self.node_attr_key = node_attr_key
        self.edge_attr_key = edge_attr_key
        # as all graphs are assumed to have the same length of node features then we get dim_nfeats from first graph in the list
        try:
            self.dim_nfeats = (graphs[0].ndata[node_attr_key].shape)[1]
        except:
            self.dim_nfeats = 1
        if self.dim_nfeats == 1:
            for graph in graphs:
                graph.ndata[node_attr_key] = torch.unsqueeze(graph.ndata[node_attr_key], 1)
        # as all graphs are assumed to have the same length of edge features then we get dim_efeats from first graph in the list
        try:
            self.dim_efeats = (graphs[0].edata[edge_attr_key].shape)[1]
        except:
            self.dim_efeats = 1
        if self.dim_efeats == 1:
            for graph in graphs:
                graph.edata[edge_attr_key] = torch.unsqueeze(graph.edata[edge_attr_key], 1)
        self.graphs = graphs        
        # to get the number of classes for graphs
        self.gclasses = len(set(labels))

    def __getitem__(self, i):
        return self.graphs[i], self.labels[i]

    def __len__(self):
        return len(self.graphs)

class _Hparams:
    def __init__(self, model_type="ClassifierHoldout", optimizer_str="Adam", amsgrad=False, betas=(0.9, 0.999), eps=1e-6, lr=0.001, lr_decay= 0, maximize=False, rho=0.9, weight_decay=0, cv_type="Holdout", split=[0.8,0.1, 0.1], k_folds=5, hl_widths=[32], conv_layer_type='SAGEConv', pooling="AvgPooling", batch_size=32, epochs=1, 
                 use_gpu=False, loss_function="Cross Entropy"):
        """
        Parameters
        ----------
        cv : str
            A string to define the method of cross-validation
            "Holdout": Holdout
            "K-Fold": K-Fold cross validation
        k_folds : int
            An int value in the range of 2 to X to define the number of k-folds for cross-validation. Default is 5.
        split : list
            A list of three item in the range of 0 to 1 to define the split of train,
            validate, and test data. A default value of [0.8,0.1,0.1] means 80% of data will be
            used for training, 10% will be used for validation, and the remaining 10% will be used for training
        hl_widths : list
            List of hidden neurons for each layer such as [32] will mean
            that there is one hidden layers in the network with 32 neurons
        optimizer : torch.optim object
            This will be the selected optimizer from torch.optim package. By
            default, torch.optim.Adam is selected
        learning_rate : float
            a step value to be used to apply the gradients by optimizer
        batch_size : int
            to define a set of samples to be used for training and testing in 
            each step of an epoch
        epochs : int
            An epoch means training the neural network with all the training data for one cycle. In an epoch, we use all of the data exactly once. A forward pass and a backward pass together are counted as one pass
        use_GPU : use the GPU. Otherwise, use the CPU

        Returns
        -------
        None

        """
        
        self.model_type = model_type
        self.optimizer_str = optimizer_str
        self.amsgrad = amsgrad
        self.betas = betas
        self.eps = eps
        self.lr = lr
        self.lr_decay = lr_decay
        self.maximize = maximize
        self.rho = rho
        self.weight_decay = weight_decay
        self.cv_type = cv_type
        self.split = split
        self.k_folds = k_folds
        self.hl_widths = hl_widths
        self.conv_layer_type = conv_layer_type
        self.pooling = pooling
        self.batch_size = batch_size
        self.epochs = epochs
        self.use_gpu = use_gpu
        self.loss_function = loss_function

class _Classic(nn.Module):
    def __init__(self, in_feats, h_feats, num_classes):
        """

        Parameters
        ----------
        in_feats : int
            Input dimension in the form of integer
        h_feats : list
            List of hidden neurons for each hidden layer
        num_classes : int
            Number of output classes

        Returns
        -------
        None.

        """
        super(_Classic, self).__init__()
        assert isinstance(h_feats, list), "h_feats must be a list"
        h_feats = [x for x in h_feats if x is not None]
        assert len(h_feats) !=0, "h_feats is empty. unable to add hidden layers"
        self.list_of_layers = nn.ModuleList()
        dim = [in_feats] + h_feats
        for i in range(1, len(dim)):
            self.list_of_layers.append(GraphConv(dim[i-1], dim[i]))
        self.final = GraphConv(dim[-1], num_classes)

    def forward(self, g, in_feat):
        h = in_feat
        for i in range(len(self.list_of_layers)):
            h = self.list_of_layers[i](g, h)
            h = F.relu(h)
        h = self.final(g, h)
        g.ndata['h'] = h
        return dgl.mean_nodes(g, 'h')

class _ClassicReg(nn.Module):
    def __init__(self, in_feats, h_feats):
        super(_ClassicReg, self).__init__()
        assert isinstance(h_feats, list), "h_feats must be a list"
        h_feats = [x for x in h_feats if x is not None]
        assert len(h_feats) !=0, "h_feats is empty. unable to add hidden layers"
        self.list_of_layers = nn.ModuleList()
        dim = [in_feats] + h_feats
        for i in range(1, len(dim)):
            self.list_of_layers.append(GraphConv(dim[i-1], dim[i]))
        self.final = nn.Linear(dim[-1], 1)

    def forward(self, g, in_feat):
        h = in_feat
        for i in range(len(self.list_of_layers)):
            h = self.list_of_layers[i](g, h)
            h = F.relu(h)
        h = self.final(h)
        g.ndata['h'] = h
        return dgl.mean_nodes(g, 'h')
    
class _GINConv(nn.Module):
    def __init__(self, in_feats, h_feats, num_classes, pooling):
        super(_GINConv, self).__init__()
        assert isinstance(h_feats, list), "h_feats must be a list"
        h_feats = [x for x in h_feats if x is not None]
        assert len(h_feats) !=0, "h_feats is empty. unable to add hidden layers"
        self.list_of_layers = nn.ModuleList()
        dim = [in_feats] + h_feats

        # Convolution (Hidden) Layers
        for i in range(1, len(dim)):
            lin = nn.Linear(dim[i-1], dim[i])
            self.list_of_layers.append(GINConv(lin, 'sum'))

        # Final Layer
        self.final = nn.Linear(dim[-1], num_classes)

        # Pooling layer
        if "av" in pooling.lower():
            self.pooling_layer = dgl.nn.AvgPooling()
        elif "max" in pooling.lower():
            self.pooling_layer = dgl.nn.MaxPooling()
        elif "sum" in pooling.lower():
            self.pooling_layer = dgl.nn.SumPooling()
        else:
            raise NotImplementedError

    def forward(self, g, in_feat):
        h = in_feat
        # Generate node features
        for i in range(len(self.list_of_layers)): # Aim for 2 about 3 layers
            h = self.list_of_layers[i](g, h)
            h = F.relu(h)
        # h will now be matrix of dimension num_nodes by h_feats[-1]
        h = self.final(h)
        g.ndata['h'] = h
        # Go from node level features to graph level features by pooling
        h = self.pooling_layer(g, h)
        # h will now be vector of dimension num_classes
        return h

class _GraphConv(nn.Module):
    def __init__(self, in_feats, h_feats, num_classes, pooling):
        super(_GraphConv, self).__init__()
        assert isinstance(h_feats, list), "h_feats must be a list"
        h_feats = [x for x in h_feats if x is not None]
        assert len(h_feats) !=0, "h_feats is empty. unable to add hidden layers"
        self.list_of_layers = nn.ModuleList()
        dim = [in_feats] + h_feats

        # Convolution (Hidden) Layers
        for i in range(1, len(dim)):
            self.list_of_layers.append(GraphConv(dim[i-1], dim[i]))

        # Final Layer
        # Followed example at: https://docs.dgl.ai/tutorials/blitz/5_graph_classification.html#sphx-glr-tutorials-blitz-5-graph-classification-py
        self.final = GraphConv(dim[-1], num_classes)

        # Pooling layer
        if "av" in pooling.lower():
            self.pooling_layer = dgl.nn.AvgPooling()
        elif "max" in pooling.lower():
            self.pooling_layer = dgl.nn.MaxPooling()
        elif "sum" in pooling.lower():
            self.pooling_layer = dgl.nn.SumPooling()
        else:
            raise NotImplementedError

    def forward(self, g, in_feat):
        h = in_feat
        # Generate node features
        for i in range(len(self.list_of_layers)): # Aim for 2 about 3 layers
            h = self.list_of_layers[i](g, h)
            h = F.relu(h)
        # h will now be matrix of dimension num_nodes by h_feats[-1]
        h = self.final(g,h)
        g.ndata['h'] = h
        # Go from node level features to graph level features by pooling
        h = self.pooling_layer(g, h)
        # h will now be vector of dimension num_classes
        return h

class _SAGEConv(nn.Module):
    def __init__(self, in_feats, h_feats, num_classes, pooling):
        super(_SAGEConv, self).__init__()
        assert isinstance(h_feats, list), "h_feats must be a list"
        h_feats = [x for x in h_feats if x is not None]
        assert len(h_feats) !=0, "h_feats is empty. unable to add hidden layers"
        self.list_of_layers = nn.ModuleList()
        dim = [in_feats] + h_feats

        # Convolution (Hidden) Layers
        for i in range(1, len(dim)):
            self.list_of_layers.append(SAGEConv(dim[i-1], dim[i], aggregator_type='pool'))

        # Final Layer
        self.final = nn.Linear(dim[-1], num_classes)

        # Pooling layer
        if "av" in pooling.lower():
            self.pooling_layer = dgl.nn.AvgPooling()
        elif "max" in pooling.lower():
            self.pooling_layer = dgl.nn.MaxPooling()
        elif "sum" in pooling.lower():
            self.pooling_layer = dgl.nn.SumPooling()
        else:
            raise NotImplementedError

    def forward(self, g, in_feat):
        h = in_feat
        # Generate node features
        for i in range(len(self.list_of_layers)): # Aim for 2 about 3 layers
            h = self.list_of_layers[i](g, h)
            h = F.relu(h)
        # h will now be matrix of dimension num_nodes by h_feats[-1]
        h = self.final(h)
        g.ndata['h'] = h
        # Go from node level features to graph level features by pooling
        h = self.pooling_layer(g, h)
        # h will now be vector of dimension num_classes
        return h

class _TAGConv(nn.Module):
    def __init__(self, in_feats, h_feats, num_classes, pooling):
        super(_TAGConv, self).__init__()
        assert isinstance(h_feats, list), "h_feats must be a list"
        h_feats = [x for x in h_feats if x is not None]
        assert len(h_feats) !=0, "h_feats is empty. unable to add hidden layers"
        self.list_of_layers = nn.ModuleList()
        dim = [in_feats] + h_feats

        # Convolution (Hidden) Layers
        for i in range(1, len(dim)):
            self.list_of_layers.append(TAGConv(dim[i-1], dim[i], k=2))

        # Final Layer
        self.final = nn.Linear(dim[-1], num_classes)

        # Pooling layer
        if "av" in pooling.lower():
            self.pooling_layer = dgl.nn.AvgPooling()
        elif "max" in pooling.lower():
            self.pooling_layer = dgl.nn.MaxPooling()
        elif "sum" in pooling.lower():
            self.pooling_layer = dgl.nn.SumPooling()
        else:
            raise NotImplementedError

    def forward(self, g, in_feat):
        h = in_feat
        # Generate node features
        for i in range(len(self.list_of_layers)): # Aim for 2 about 3 layers
            h = self.list_of_layers[i](g, h)
            h = F.relu(h)
        # h will now be matrix of dimension num_nodes by h_feats[-1]
        h = self.final(h)
        g.ndata['h'] = h
        # Go from node level features to graph level features by pooling
        h = self.pooling_layer(g, h)
        # h will now be vector of dimension num_classes
        return h


class _GraphConvReg(nn.Module):
    def __init__(self, in_feats, h_feats, pooling):
        super(_GraphConvReg, self).__init__()
        assert isinstance(h_feats, list), "h_feats must be a list"
        h_feats = [x for x in h_feats if x is not None]
        assert len(h_feats) !=0, "h_feats is empty. unable to add hidden layers"
        self.list_of_layers = nn.ModuleList()
        dim = [in_feats] + h_feats

        # Convolution (Hidden) Layers
        for i in range(1, len(dim)):
            self.list_of_layers.append(GraphConv(dim[i-1], dim[i]))

        # Final Layer
        self.final = nn.Linear(dim[-1], 1)

        # Pooling layer
        if "av" in pooling.lower():
            self.pooling_layer = dgl.nn.AvgPooling()
        elif "max" in pooling.lower():
            self.pooling_layer = dgl.nn.MaxPooling()
        elif "sum" in pooling.lower():
            self.pooling_layer = dgl.nn.SumPooling()
        else:
            raise NotImplementedError

    def forward(self, g, in_feat):
        h = in_feat
        # Generate node features
        for i in range(len(self.list_of_layers)): # Aim for 2 about 3 layers
            h = self.list_of_layers[i](g, h)
            h = F.relu(h)
        # h will now be matrix of dimension num_nodes by h_feats[-1]
        h = self.final(h)
        g.ndata['h'] = h
        # Go from node level features to graph level features by pooling
        h = self.pooling_layer(g, h)
        # h will now be vector of dimension num_classes
        return h


class _GraphRegressorHoldout:
    def __init__(self, hparams, trainingDataset, validationDataset=None, testingDataset=None):
        #device = torch.device("cuda:0" if torch.cuda.is_available() else "cpu")
        device = torch.device("cpu")
        self.trainingDataset = trainingDataset
        self.validationDataset = validationDataset
        self.testingDataset = testingDataset
        self.hparams = hparams
        if hparams.conv_layer_type.lower() == 'classic':
            self.model = _ClassicReg(trainingDataset.dim_nfeats, hparams.hl_widths).to(device)
        elif hparams.conv_layer_type.lower() == 'ginconv':
            self.model = _GINConv(trainingDataset.dim_nfeats, hparams.hl_widths, 
                            1, hparams.pooling).to(device)
        elif hparams.conv_layer_type.lower() == 'graphconv':
            self.model = _GraphConvReg(trainingDataset.dim_nfeats, hparams.hl_widths, hparams.pooling).to(device)
        elif hparams.conv_layer_type.lower() == 'sageconv':
            self.model = _SAGEConv(trainingDataset.dim_nfeats, hparams.hl_widths, 
                            1, hparams.pooling).to(device)
        elif hparams.conv_layer_type.lower() == 'tagconv':
            self.model = _TAGConv(trainingDataset.dim_nfeats, hparams.hl_widths, 
                            1, hparams.pooling).to(device)
        elif hparams.conv_layer_type.lower() == 'gcn':
            self.model = _ClassicReg(trainingDataset.dim_nfeats, hparams.hl_widths).to(device)
        else:
            raise NotImplementedError
        
        if hparams.optimizer_str.lower() == "adadelta":
            self.optimizer = torch.optim.Adadelta(self.model.parameters(), eps=hparams.eps, 
                                            lr=hparams.lr, rho=hparams.rho, weight_decay=hparams.weight_decay)
        elif hparams.optimizer_str.lower() == "adagrad":
            self.optimizer = torch.optim.Adagrad(self.model.parameters(), eps=hparams.eps, 
                                            lr=hparams.lr, lr_decay=hparams.lr_decay, weight_decay=hparams.weight_decay)
        elif hparams.optimizer_str.lower() == "adam":
            self.optimizer = torch.optim.Adam(self.model.parameters(), amsgrad=hparams.amsgrad, betas=hparams.betas, eps=hparams.eps, 
                                            lr=hparams.lr, maximize=hparams.maximize, weight_decay=hparams.weight_decay)
        
        self.use_gpu = hparams.use_gpu
        self.training_loss_list = []
        self.validation_loss_list = []
        self.node_attr_key = trainingDataset.node_attr_key

        # train, validate, test split
        num_train = int(len(trainingDataset) * (hparams.split[0]))
        num_validate = int(len(trainingDataset) * (hparams.split[1]))
        num_test = len(trainingDataset) - num_train - num_validate
        idx = torch.randperm(len(trainingDataset))
        train_sampler = SubsetRandomSampler(idx[:num_train])
        validate_sampler = SubsetRandomSampler(idx[num_train:num_train+num_validate])
        test_sampler = SubsetRandomSampler(idx[num_train+num_validate:num_train+num_validate+num_test])
        
        if validationDataset:
            self.train_dataloader = GraphDataLoader(trainingDataset, 
                                                    batch_size=hparams.batch_size,
                                                    drop_last=False)
            self.validate_dataloader = GraphDataLoader(validationDataset,
                                                    batch_size=hparams.batch_size,
                                                    drop_last=False)
        else:
            self.train_dataloader = GraphDataLoader(trainingDataset, sampler=train_sampler, 
                                                    batch_size=hparams.batch_size,
                                                    drop_last=False)
            self.validate_dataloader = GraphDataLoader(trainingDataset, sampler=validate_sampler,
                                                    batch_size=hparams.batch_size,
                                                    drop_last=False)
        
        if testingDataset:
            self.test_dataloader = GraphDataLoader(testingDataset,
                                                    batch_size=len(testingDataset),
                                                    drop_last=False)
        else:
            self.test_dataloader = GraphDataLoader(trainingDataset, sampler=test_sampler,
                                                    batch_size=hparams.batch_size,
                                                    drop_last=False)

    def train(self):
        #device = torch.device("cuda:0" if torch.cuda.is_available() else "cpu")
        device = torch.device("cpu")
        # Init the loss and accuracy reporting lists
        self.training_loss_list = []
        self.validation_loss_list = []
        

        # Run the training loop for defined number of epochs
        for _ in tqdm(range(self.hparams.epochs), desc='Epochs', total=self.hparams.epochs, leave=False):
            # Iterate over the DataLoader for training data
            for batched_graph, labels in tqdm(self.train_dataloader, desc='Training', leave=False):
                # Make sure the model is in training mode
                self.model.train()
                # Zero the gradients
                self.optimizer.zero_grad()

                # Perform forward pass
                pred = self.model(batched_graph, batched_graph.ndata[self.node_attr_key].float()).to(device)
                # Compute loss
                loss = F.mse_loss(torch.flatten(pred), labels.float())

                # Perform backward pass
                loss.backward()

                # Perform optimization
                self.optimizer.step()

            self.training_loss_list.append(torch.sqrt(loss).item())
            self.validate()
            self.validation_loss_list.append(torch.sqrt(self.validation_loss).item())


    def validate(self):
        device = torch.device("cpu")
        self.model.eval()
        for batched_graph, labels in tqdm(self.validate_dataloader, desc='Validating', leave=False):
            pred = self.model(batched_graph, batched_graph.ndata[self.node_attr_key].float()).to(device)
            loss = F.mse_loss(torch.flatten(pred), labels.float())
        self.validation_loss = loss
    
    def test(self):
        #device = torch.device("cuda:0" if torch.cuda.is_available() else "cpu")
        device = torch.device("cpu")
        self.model.eval()
        for batched_graph, labels in tqdm(self.test_dataloader, desc='Testing', leave=False):
            pred = self.model(batched_graph, batched_graph.ndata[self.node_attr_key].float()).to(device)
            loss = F.mse_loss(torch.flatten(pred), labels.float())
        self.testing_loss = torch.sqrt(loss).item()
    
    def save(self, path):
        if path:
            # Make sure the file extension is .pt
            ext = path[len(path)-3:len(path)]
            if ext.lower() != ".pt":
                path = path+".pt"
            torch.save(self.model, path)

class _GraphRegressorKFold:
    def __init__(self, hparams, trainingDataset, testingDataset=None):
        self.trainingDataset = trainingDataset
        self.testingDataset = testingDataset
        self.hparams = hparams
        self.losses = []
        self.min_loss = 0
        # at beginning of the script
        #device = torch.device("cuda:0" if torch.cuda.is_available() else "cpu")
        device = torch.device("cpu")
        if hparams.conv_layer_type.lower() == 'classic':
            self.model = _ClassicReg(trainingDataset.dim_nfeats, hparams.hl_widths).to(device)
        elif hparams.conv_layer_type.lower() == 'ginconv':
            self.model = _GINConv(trainingDataset.dim_nfeats, hparams.hl_widths, 
                            1, hparams.pooling).to(device)
        elif hparams.conv_layer_type.lower() == 'graphconv':
            self.model = _GraphConvReg(trainingDataset.dim_nfeats, hparams.hl_widths, hparams.pooling).to(device)
        elif hparams.conv_layer_type.lower() == 'sageconv':
            self.model = _SAGEConv(trainingDataset.dim_nfeats, hparams.hl_widths, 
                            1, hparams.pooling).to(device)
        elif hparams.conv_layer_type.lower() == 'tagconv':
            self.model = _TAGConv(trainingDataset.dim_nfeats, hparams.hl_widths, 
                            1, hparams.pooling).to(device)
        elif hparams.conv_layer_type.lower() == 'gcn':
            self.model = _ClassicReg(trainingDataset.dim_nfeats, hparams.hl_widths).to(device)
        else:
            raise NotImplementedError

        if hparams.optimizer_str.lower() == "adadelta":
            self.optimizer = torch.optim.Adadelta(self.model.parameters(), eps=hparams.eps, 
                                            lr=hparams.lr, rho=hparams.rho, weight_decay=hparams.weight_decay)
        elif hparams.optimizer_str.lower() == "adagrad":
            self.optimizer = torch.optim.Adagrad(self.model.parameters(), eps=hparams.eps, 
                                            lr=hparams.lr, lr_decay=hparams.lr_decay, weight_decay=hparams.weight_decay)
        elif hparams.optimizer_str.lower() == "adam":
            self.optimizer = torch.optim.Adam(self.model.parameters(), amsgrad=hparams.amsgrad, betas=hparams.betas, eps=hparams.eps, 
                                            lr=hparams.lr, maximize=hparams.maximize, weight_decay=hparams.weight_decay)
        
        self.use_gpu = hparams.use_gpu
        self.training_loss_list = []
        self.validation_loss_list = []
        self.node_attr_key = trainingDataset.node_attr_key

        # train, validate, test split
        num_train = int(len(trainingDataset) * (hparams.split[0]))
        num_validate = int(len(trainingDataset) * (hparams.split[1]))
        num_test = len(trainingDataset) - num_train - num_validate
        idx = torch.randperm(len(trainingDataset))
        test_sampler = SubsetRandomSampler(idx[num_train+num_validate:num_train+num_validate+num_test])
        
        if testingDataset:
            self.test_dataloader = GraphDataLoader(testingDataset,
                                                    batch_size=len(testingDataset),
                                                    drop_last=False)
        else:
            self.test_dataloader = GraphDataLoader(trainingDataset, sampler=test_sampler,
                                                    batch_size=hparams.batch_size,
                                                    drop_last=False)
    
    def reset_weights(self):
        '''
        Try resetting model weights to avoid
        weight leakage.
        '''
        device = torch.device("cpu")
        if self.hparams.conv_layer_type.lower() == 'classic':
            self.model = _ClassicReg(self.trainingDataset.dim_nfeats, self.hparams.hl_widths).to(device)
        elif self.hparams.conv_layer_type.lower() == 'ginconv':
            self.model = _GINConv(self.trainingDataset.dim_nfeats, self.hparams.hl_widths, 
                            1, self.hparams.pooling).to(device)
        elif self.hparams.conv_layer_type.lower() == 'graphconv':
            self.model = _GraphConvReg(self.trainingDataset.dim_nfeats, self.hparams.hl_widths, self.hparams.pooling).to(device)
        elif self.hparams.conv_layer_type.lower() == 'sageconv':
            self.model = _SAGEConv(self.trainingDataset.dim_nfeats, self.hparams.hl_widths, 
                            1, self.hparams.pooling).to(device)
        elif self.hparams.conv_layer_type.lower() == 'tagconv':
            self.model = _TAGConv(self.trainingDataset.dim_nfeats, self.hparams.hl_widths, 
                            1, self.hparams.pooling).to(device)
        elif self.hparams.conv_layer_type.lower() == 'gcn':
            self.model = _ClassicReg(self.trainingDataset.dim_nfeats, self.hparams.hl_widths).to(device)
        else:
            raise NotImplementedError

        if self.hparams.optimizer_str.lower() == "adadelta":
            self.optimizer = torch.optim.Adadelta(self.model.parameters(), eps=self.hparams.eps, 
                                            lr=self.hparams.lr, rho=self.hparams.rho, weight_decay=self.hparams.weight_decay)
        elif self.hparams.optimizer_str.lower() == "adagrad":
            self.optimizer = torch.optim.Adagrad(self.model.parameters(), eps=self.hparams.eps, 
                                            lr=self.hparams.lr, lr_decay=self.hparams.lr_decay, weight_decay=self.hparams.weight_decay)
        elif self.hparams.optimizer_str.lower() == "adam":
            self.optimizer = torch.optim.Adam(self.model.parameters(), amsgrad=self.hparams.amsgrad, betas=self.hparams.betas, eps=self.hparams.eps, 
                                            lr=self.hparams.lr, maximize=self.hparams.maximize, weight_decay=self.hparams.weight_decay)

    
    
    
    def train(self):
        device = torch.device("cpu")

        # The number of folds (This should come from the hparams)
        k_folds = self.hparams.k_folds

        # Init the loss and accuracy reporting lists
        self.training_loss_list = []
        self.validation_loss_list = []

        # Set fixed random number seed
        torch.manual_seed(42)
        
        # Define the K-fold Cross Validator
        kfold = KFold(n_splits=k_folds, shuffle=True)

        models = []
        weights = []
        losses = []
        train_dataloaders = []
        validate_dataloaders = []

        # K-fold Cross-validation model evaluation
        for fold, (train_ids, validate_ids) in tqdm(enumerate(kfold.split(self.trainingDataset)), desc="Fold", initial=1, total=k_folds, leave=False):
            epoch_training_loss_list = []
            epoch_validation_loss_list = []
            # Sample elements randomly from a given list of ids, no replacement.
            train_subsampler = torch.utils.data.SubsetRandomSampler(train_ids)
            validate_subsampler = torch.utils.data.SubsetRandomSampler(validate_ids)

            # Define data loaders for training and testing data in this fold
            self.train_dataloader = GraphDataLoader(self.trainingDataset, sampler=train_subsampler, 
                                                batch_size=self.hparams.batch_size,
                                                drop_last=False)
            self.validate_dataloader = GraphDataLoader(self.trainingDataset, sampler=validate_subsampler,
                                                batch_size=self.hparams.batch_size,
                                                drop_last=False)
            # Init the neural network
            self.reset_weights()

            # Run the training loop for defined number of epochs
            best_rmse = np.inf
            # Run the training loop for defined number of epochs
            for _ in tqdm(range(self.hparams.epochs), desc='Epochs', total=self.hparams.epochs, initial=1, leave=False):
                # Iterate over the DataLoader for training data
                for batched_graph, labels in tqdm(self.train_dataloader, desc='Training', leave=False):
                    # Make sure the model is in training mode
                    self.model.train()
                    # Zero the gradients
                    self.optimizer.zero_grad()

                    # Perform forward pass
                    pred = self.model(batched_graph, batched_graph.ndata[self.node_attr_key].float()).to(device)
                    # Compute loss
                    loss = F.mse_loss(torch.flatten(pred), labels.float())

                    # Perform backward pass
                    loss.backward()

                    # Perform optimization
                    self.optimizer.step()


                epoch_training_loss_list.append(torch.sqrt(loss).item())
                self.validate()
                epoch_validation_loss_list.append(torch.sqrt(self.validation_loss).item())

            models.append(self.model)
            weights.append(copy.deepcopy(self.model.state_dict()))
            losses.append(torch.sqrt(self.validation_loss).item())
            train_dataloaders.append(self.train_dataloader)
            validate_dataloaders.append(self.validate_dataloader)
            self.training_loss_list.append(epoch_training_loss_list)
            self.validation_loss_list.append(epoch_validation_loss_list)
        self.losses = losses
        min_loss = min(losses)
        self.min_loss = min_loss
        ind = losses.index(min_loss)
        self.model = models[ind]
        self.model.load_state_dict(weights[ind])
        self.model.eval()
        self.training_loss_list = self.training_loss_list[ind]
        self.validation_loss_list = self.validation_loss_list[ind]

    def validate(self):
        device = torch.device("cpu")
        self.model.eval()
        for batched_graph, labels in tqdm(self.validate_dataloader, desc='Validating', leave=False):
            pred = self.model(batched_graph, batched_graph.ndata[self.node_attr_key].float()).to(device)
            loss = F.mse_loss(torch.flatten(pred), labels.float())
        self.validation_loss = loss
    
    def test(self):
        #device = torch.device("cuda:0" if torch.cuda.is_available() else "cpu")
        device = torch.device("cpu")
        #self.model.eval()
        for batched_graph, labels in tqdm(self.test_dataloader, desc='Testing', leave=False):
            pred = self.model(batched_graph, batched_graph.ndata[self.node_attr_key].float()).to(device)
            loss = F.mse_loss(torch.flatten(pred), labels.float())
        self.testing_loss = torch.sqrt(loss).item()
    
    def save(self, path):
        if path:
            # Make sure the file extension is .pt
            ext = path[len(path)-3:len(path)]
            if ext.lower() != ".pt":
                path = path+".pt"
            torch.save(self.model, path)

class _GraphClassifierHoldout:
    def __init__(self, hparams, trainingDataset, validationDataset=None, testingDataset=None):
        #device = torch.device("cuda:0" if torch.cuda.is_available() else "cpu")
        device = torch.device("cpu")
        self.trainingDataset = trainingDataset
        self.validationDataset = validationDataset
        self.testingDataset = testingDataset
        self.hparams = hparams
        gclasses = trainingDataset.gclasses
        nfeats = trainingDataset.dim_nfeats
       
        if hparams.conv_layer_type.lower() == 'classic':
            self.model = _Classic(nfeats, hparams.hl_widths, 
                            gclasses).to(device)
        elif hparams.conv_layer_type.lower() == 'ginconv':
            self.model = _GINConv(nfeats, hparams.hl_widths, 
                            gclasses, hparams.pooling).to(device)
        elif hparams.conv_layer_type.lower() == 'graphconv':
            self.model = _GraphConv(nfeats, hparams.hl_widths, 
                            gclasses, hparams.pooling).to(device)
        elif hparams.conv_layer_type.lower() == 'sageconv':
            self.model = _SAGEConv(nfeats, hparams.hl_widths, 
                            gclasses, hparams.pooling).to(device)
        elif hparams.conv_layer_type.lower() == 'tagconv':
            self.model = _TAGConv(nfeats, hparams.hl_widths, 
                            gclasses, hparams.pooling).to(device)
        elif hparams.conv_layer_type.lower() == 'gcn':
            self.model = _Classic(nfeats, hparams.hl_widths, 
                            gclasses).to(device)
        else:
            raise NotImplementedError

        if hparams.optimizer_str.lower() == "adadelta":
            self.optimizer = torch.optim.Adadelta(self.model.parameters(), eps=hparams.eps, 
                                            lr=hparams.lr, rho=hparams.rho, weight_decay=hparams.weight_decay)
        elif hparams.optimizer_str.lower() == "adagrad":
            self.optimizer = torch.optim.Adagrad(self.model.parameters(), eps=hparams.eps, 
                                            lr=hparams.lr, lr_decay=hparams.lr_decay, weight_decay=hparams.weight_decay)
        elif hparams.optimizer_str.lower() == "adam":
            self.optimizer = torch.optim.Adam(self.model.parameters(), amsgrad=hparams.amsgrad, betas=hparams.betas, eps=hparams.eps, 
                                            lr=hparams.lr, maximize=hparams.maximize, weight_decay=hparams.weight_decay)
        self.use_gpu = hparams.use_gpu
        self.training_loss_list = []
        self.validation_loss_list = []
        self.training_accuracy_list = []
        self.validation_accuracy_list = []
        self.node_attr_key = trainingDataset.node_attr_key

        # train, validate, test split
        num_train = int(len(trainingDataset) * (hparams.split[0]))
        num_validate = int(len(trainingDataset) * (hparams.split[1]))
        num_test = len(trainingDataset) - num_train - num_validate
        idx = torch.randperm(len(trainingDataset))
        train_sampler = SubsetRandomSampler(idx[:num_train])
        validate_sampler = SubsetRandomSampler(idx[num_train:num_train+num_validate])
        test_sampler = SubsetRandomSampler(idx[num_train+num_validate:num_train+num_validate+num_test])
        
        if validationDataset:
            self.train_dataloader = GraphDataLoader(trainingDataset, 
                                                    batch_size=hparams.batch_size,
                                                    drop_last=False)
            self.validate_dataloader = GraphDataLoader(validationDataset,
                                                    batch_size=hparams.batch_size,
                                                    drop_last=False)
        else:
            self.train_dataloader = GraphDataLoader(trainingDataset, sampler=train_sampler, 
                                                    batch_size=hparams.batch_size,
                                                    drop_last=False)
            self.validate_dataloader = GraphDataLoader(trainingDataset, sampler=validate_sampler,
                                                    batch_size=hparams.batch_size,
                                                    drop_last=False)
        
        if testingDataset:
            self.test_dataloader = GraphDataLoader(testingDataset,
                                                    batch_size=len(testingDataset),
                                                    drop_last=False)
        else:
            self.test_dataloader = GraphDataLoader(trainingDataset, sampler=test_sampler,
                                                    batch_size=hparams.batch_size,
                                                    drop_last=False)
    def train(self):
        #device = torch.device("cuda:0" if torch.cuda.is_available() else "cpu")
        device = torch.device("cpu")
        # Init the loss and accuracy reporting lists
        self.training_accuracy_list = []
        self.training_loss_list = []
        self.validation_accuracy_list = []
        self.validation_loss_list = []

        # Run the training loop for defined number of epochs
        for _ in tqdm(range(self.hparams.epochs), desc='Epochs', initial=1, leave=False):
            temp_loss_list = []
            temp_acc_list = []
            # Iterate over the DataLoader for training data
            for batched_graph, labels in tqdm(self.train_dataloader, desc='Training', leave=False):
                # Make sure the model is in training mode
                self.model.train()

                # Zero the gradients
                self.optimizer.zero_grad()

                # Perform forward pass
                pred = self.model(batched_graph, batched_graph.ndata[self.node_attr_key].float())
                
                # Compute loss
                if self.hparams.loss_function.lower() == "negative log likelihood":
                    logp = F.log_softmax(pred, 1)
                    loss = F.nll_loss(logp, labels)
                elif self.hparams.loss_function.lower() == "cross entropy":
                    loss = F.cross_entropy(pred, labels)

                # Save loss information for reporting
                temp_loss_list.append(loss.item())
                temp_acc_list.append(accuracy_score(labels, pred.argmax(1)))

                # Perform backward pass
                loss.backward()

                # Perform optimization
                self.optimizer.step()

            self.training_accuracy_list.append(np.mean(temp_acc_list).item())
            self.training_loss_list.append(np.mean(temp_loss_list).item())
            self.validate()
            self.validation_accuracy_list.append(self.validation_accuracy)
            self.validation_loss_list.append(self.validation_loss)
        
    def validate(self):
        #device = torch.device("cuda:0" if torch.cuda.is_available() else "cpu")
        device = torch.device("cpu")
        temp_loss_list = []
        temp_acc_list = []
        self.model.eval()
        for batched_graph, labels in tqdm(self.validate_dataloader, desc='Validating', leave=False):
            pred = self.model(batched_graph, batched_graph.ndata[self.node_attr_key].float()).to(device)
            if self.hparams.loss_function.lower() == "negative log likelihood":
                logp = F.log_softmax(pred, 1)
                loss = F.nll_loss(logp, labels)
            elif self.hparams.loss_function.lower() == "cross entropy":
                loss = F.cross_entropy(pred, labels)
            temp_loss_list.append(loss.item())
            temp_acc_list.append(accuracy_score(labels, pred.argmax(1)))
        self.validation_accuracy = np.mean(temp_acc_list).item()
        self.validation_loss = np.mean(temp_loss_list).item()
    
    def test(self):
        if self.test_dataloader:
            temp_loss_list = []
            temp_acc_list = []
            self.model.eval()
            for batched_graph, labels in tqdm(self.test_dataloader, desc='Testing', leave=False):
                pred = self.model(batched_graph, batched_graph.ndata[self.node_attr_key].float())
                if self.hparams.loss_function.lower() == "negative log likelihood":
                    logp = F.log_softmax(pred, 1)
                    loss = F.nll_loss(logp, labels)
                elif self.hparams.loss_function.lower() == "cross entropy":
                    loss = F.cross_entropy(pred, labels)
                temp_loss_list.append(loss.item())
                temp_acc_list.append(accuracy_score(labels, pred.argmax(1)))
            self.testing_accuracy = np.mean(temp_acc_list).item()
            self.testing_loss = np.mean(temp_loss_list).item()
            
    def save(self, path):
        if path:
            # Make sure the file extension is .pt
            ext = path[len(path)-3:len(path)]
            if ext.lower() != ".pt":
                path = path+".pt"
            torch.save(self.model, path)

class _GraphClassifierKFold:
    def __init__(self, hparams, trainingDataset, testingDataset=None):
        self.trainingDataset = trainingDataset
        self.testingDataset = testingDataset
        self.hparams = hparams
        self.testing_accuracy = 0
        self.accuracies = []
        self.max_accuracy = 0
        # at beginning of the script
        #device = torch.device("cuda:0" if torch.cuda.is_available() else "cpu")
        device = torch.device("cpu")
        if hparams.conv_layer_type.lower() == 'classic':
            self.model = _Classic(trainingDataset.dim_nfeats, hparams.hl_widths, 
                            trainingDataset.gclasses).to(device)
        elif hparams.conv_layer_type.lower() == 'ginconv':
            self.model = _GINConv(trainingDataset.dim_nfeats, hparams.hl_widths, 
                            trainingDataset.gclasses, hparams.pooling).to(device)
        elif hparams.conv_layer_type.lower() == 'graphconv':
            self.model = _GraphConv(trainingDataset.dim_nfeats, hparams.hl_widths, 
                            trainingDataset.gclasses, hparams.pooling).to(device)
        elif hparams.conv_layer_type.lower() == 'sageconv':
            self.model = _SAGEConv(trainingDataset.dim_nfeats, hparams.hl_widths, 
                            trainingDataset.gclasses, hparams.pooling).to(device)
        elif hparams.conv_layer_type.lower() == 'tagconv':
            self.model = _TAGConv(trainingDataset.dim_nfeats, hparams.hl_widths, 
                            trainingDataset.gclasses, hparams.pooling).to(device)
        else:
            raise NotImplementedError

        if hparams.optimizer_str.lower() == "adadelta":
            self.optimizer = torch.optim.Adadelta(self.model.parameters(), eps=hparams.eps, 
                                            lr=hparams.lr, rho=hparams.rho, weight_decay=hparams.weight_decay)
        elif hparams.optimizer_str.lower() == "adagrad":
            self.optimizer = torch.optim.Adagrad(self.model.parameters(), eps=hparams.eps, 
                                            lr=hparams.lr, lr_decay=hparams.lr_decay, weight_decay=hparams.weight_decay)
        elif hparams.optimizer_str.lower() == "adam":
            self.optimizer = torch.optim.Adam(self.model.parameters(), amsgrad=hparams.amsgrad, betas=hparams.betas, eps=hparams.eps, 
                                            lr=hparams.lr, maximize=hparams.maximize, weight_decay=hparams.weight_decay)
        self.use_gpu = hparams.use_gpu
        self.training_loss_list = []
        self.validation_loss_list = []
        self.training_accuracy_list = []
        self.validation_accuracy_list = []
        self.node_attr_key = trainingDataset.node_attr_key

    
    def reset_weights(self):
        '''
        Try resetting model weights to avoid
        weight leakage.
        '''
        device = torch.device("cpu")
        if self.hparams.conv_layer_type.lower() == 'classic':
            self.model = _Classic(self.trainingDataset.dim_nfeats, self.hparams.hl_widths, 
                            self.trainingDataset.gclasses).to(device)
        elif self.hparams.conv_layer_type.lower() == 'ginconv':
            self.model = _GINConv(self.trainingDataset.dim_nfeats, self.hparams.hl_widths, 
                            self.trainingDataset.gclasses, self.hparams.pooling).to(device)
        elif self.hparams.conv_layer_type.lower() == 'graphconv':
            self.model = _GraphConv(self.trainingDataset.dim_nfeats, self.hparams.hl_widths, 
                            self.trainingDataset.gclasses, self.hparams.pooling).to(device)
        elif self.hparams.conv_layer_type.lower() == 'sageconv':
            self.model = _SAGEConv(self.trainingDataset.dim_nfeats, self.hparams.hl_widths, 
                            self.trainingDataset.gclasses, self.hparams.pooling).to(device)
        elif self.hparams.conv_layer_type.lower() == 'tagconv':
            self.model = _TAGConv(self.trainingDataset.dim_nfeats, self.hparams.hl_widths, 
                            self.trainingDataset.gclasses, self.hparams.pooling).to(device)
        else:
            raise NotImplementedError
        if self.hparams.optimizer_str.lower() == "adadelta":
            self.optimizer = torch.optim.Adadelta(self.model.parameters(), eps=self.hparams.eps, 
                                            lr=self.hparams.lr, rho=self.hparams.rho, weight_decay=self.hparams.weight_decay)
        elif self.hparams.optimizer_str.lower() == "adagrad":
            self.optimizer = torch.optim.Adagrad(self.model.parameters(), eps=self.hparams.eps, 
                                            lr=self.hparams.lr, lr_decay=self.hparams.lr_decay, weight_decay=self.hparams.weight_decay)
        elif self.hparams.optimizer_str.lower() == "adam":
            self.optimizer = torch.optim.Adam(self.model.parameters(), amsgrad=self.hparams.amsgrad, betas=self.hparams.betas, eps=self.hparams.eps, 
                                            lr=self.hparams.lr, maximize=self.hparams.maximize, weight_decay=self.hparams.weight_decay)

    def train(self):
        # The number of folds (This should come from the hparams)
        k_folds = self.hparams.k_folds

        # Init the loss and accuracy reporting lists
        self.training_accuracy_list = []
        self.training_loss_list = []
        self.validation_accuracy_list = []
        self.validation_loss_list = []

        # Set fixed random number seed
        torch.manual_seed(42)
        
        # Define the K-fold Cross Validator
        kfold = KFold(n_splits=k_folds, shuffle=True)

        models = []
        weights = []
        accuracies = []
        train_dataloaders = []
        validate_dataloaders = []

        # K-fold Cross-validation model evaluation
        for fold, (train_ids, validate_ids) in tqdm(enumerate(kfold.split(self.trainingDataset)), desc="Fold", initial=1, total=k_folds, leave=False):
            epoch_training_loss_list = []
            epoch_training_accuracy_list = []
            epoch_validation_loss_list = []
            epoch_validation_accuracy_list = []
            # Sample elements randomly from a given list of ids, no replacement.
            train_subsampler = torch.utils.data.SubsetRandomSampler(train_ids)
            validate_subsampler = torch.utils.data.SubsetRandomSampler(validate_ids)

            # Define data loaders for training and testing data in this fold
            self.train_dataloader = GraphDataLoader(self.trainingDataset, sampler=train_subsampler, 
                                                batch_size=self.hparams.batch_size,
                                                drop_last=False)
            self.validate_dataloader = GraphDataLoader(self.trainingDataset, sampler=validate_subsampler,
                                                batch_size=self.hparams.batch_size,
                                                drop_last=False)
            # Init the neural network
            self.reset_weights()

            # Run the training loop for defined number of epochs
            for _ in tqdm(range(0,self.hparams.epochs), desc='Epochs', initial=1, total=self.hparams.epochs, leave=False):
                temp_loss_list = []
                temp_acc_list = []

                # Iterate over the DataLoader for training data
                for batched_graph, labels in tqdm(self.train_dataloader, desc='Training', leave=False):
                    if batched_graph.ndata[self.node_attr_key].dim() == 1:
                        batched_graph.ndata[self.node_attr_key] = torch.unsqueeze(batched_graph.ndata[self.node_attr_key], 1)
                    # Make sure the model is in training mode
                    self.model.train()
                    
                    # Zero the gradients
                    self.optimizer.zero_grad()

                    # Perform forward pass
                    pred = self.model(batched_graph, batched_graph.ndata[self.node_attr_key].float())

                    # Compute loss
                    if self.hparams.loss_function.lower() == "negative log likelihood":
                        logp = F.log_softmax(pred, 1)
                        loss = F.nll_loss(logp, labels)
                    elif self.hparams.loss_function.lower() == "cross entropy":
                        loss = F.cross_entropy(pred, labels)

                    # Save loss information for reporting
                    temp_loss_list.append(loss.item())
                    temp_acc_list.append(accuracy_score(labels, pred.argmax(1)))

                    # Perform backward pass
                    loss.backward()

                    # Perform optimization
                    self.optimizer.step()

                epoch_training_accuracy_list.append(np.mean(temp_acc_list).item())
                epoch_training_loss_list.append(np.mean(temp_loss_list).item())
                self.validate()
                epoch_validation_accuracy_list.append(self.validation_accuracy)
                epoch_validation_loss_list.append(self.validation_loss)
            models.append(self.model)
            weights.append(copy.deepcopy(self.model.state_dict()))
            accuracies.append(self.validation_accuracy)
            train_dataloaders.append(self.train_dataloader)
            validate_dataloaders.append(self.validate_dataloader)
            self.training_accuracy_list.append(epoch_training_accuracy_list)
            self.training_loss_list.append(epoch_training_loss_list)
            self.validation_accuracy_list.append(epoch_validation_accuracy_list)
            self.validation_loss_list.append(epoch_validation_loss_list)
        self.accuracies = accuracies
        max_accuracy = max(accuracies)
        self.max_accuracy = max_accuracy
        ind = accuracies.index(max_accuracy)
        self.model = models[ind]
        self.model.load_state_dict(weights[ind])
        self.model.eval()
        self.training_accuracy_list = self.training_accuracy_list[ind]
        self.training_loss_list = self.training_loss_list[ind]
        self.validation_accuracy_list = self.validation_accuracy_list[ind]
        self.validation_loss_list = self.validation_loss_list[ind]
        
    def validate(self):
        temp_loss_list = []
        temp_acc_list = []
        self.model.eval()
        for batched_graph, labels in tqdm(self.validate_dataloader, desc='Validating', leave=False):
            pred = self.model(batched_graph, batched_graph.ndata[self.node_attr_key].float())
            if self.hparams.loss_function.lower() == "negative log likelihood":
                logp = F.log_softmax(pred, 1)
                loss = F.nll_loss(logp, labels)
            elif self.hparams.loss_function.lower() == "cross entropy":
                loss = F.cross_entropy(pred, labels)
            temp_loss_list.append(loss.item())
            temp_acc_list.append(accuracy_score(labels, pred.argmax(1)))
        self.validation_accuracy = np.mean(temp_acc_list).item()
        self.validation_loss = np.mean(temp_loss_list).item()
    
    def test(self):
        if self.testingDataset:
            self.test_dataloader = GraphDataLoader(self.testingDataset,
                                                    batch_size=len(self.testingDataset),
                                                    drop_last=False)
            temp_loss_list = []
            temp_acc_list = []
            self.model.eval()
            for batched_graph, labels in tqdm(self.test_dataloader, desc='Testing', leave=False):
                pred = self.model(batched_graph, batched_graph.ndata[self.node_attr_key].float())
                if self.hparams.loss_function.lower() == "negative log likelihood":
                    logp = F.log_softmax(pred, 1)
                    loss = F.nll_loss(logp, labels)
                elif self.hparams.loss_function.lower() == "cross entropy":
                    loss = F.cross_entropy(pred, labels)
                temp_loss_list.append(loss.item())
                temp_acc_list.append(accuracy_score(labels, pred.argmax(1)))
            self.testing_accuracy = np.mean(temp_acc_list).item()
            self.testing_loss = np.mean(temp_loss_list).item()
        
    def save(self, path):
        if path:
            # Make sure the file extension is .pt
            ext = path[len(path)-3:len(path)]
            if ext.lower() != ".pt":
                path = path+".pt"
            torch.save(self.model, path)


class GCN_NC(nn.Module):
    def __init__(self, in_feats, h_feats, num_classes):
        super(GCN_NC, self).__init__()
        self.conv1 = GraphConv(in_feats, h_feats)
        self.conv2 = GraphConv(h_feats, num_classes)

    def forward(self, g, in_feat):
        h = self.conv1(g, in_feat)
        h = F.relu(h)
        h = self.conv2(g, h)
        return h

class _NodeClassifier:
    def __init__(self, hparams, dataset):
        #device = torch.device("cuda:0" if torch.cuda.is_available() else "cpu")
        device = torch.device("cpu")
        self.hparams = hparams
        '''
        if hparams.conv_layer_type.lower() == 'classic':
            self.model = _Classic(dataset.dim_nfeats, hparams.hl_widths, 
                            dataset.gclasses).to(device)
        elif hparams.conv_layer_type.lower() == 'ginconv':
            self.model = _GINConv(dataset.dim_nfeats, hparams.hl_widths, 
                            dataset.gclasses, hparams.pooling).to(device)
        elif hparams.conv_layer_type.lower() == 'graphconv':
            self.model = _GraphConv(dataset.dim_nfeats, hparams.hl_widths, 
                            dataset.gclasses, hparams.pooling).to(device)
        elif hparams.conv_layer_type.lower() == 'sageconv':
            self.model = _SAGEConv(dataset.dim_nfeats, hparams.hl_widths, 
                            dataset.gclasses, hparams.pooling).to(device)
        elif hparams.conv_layer_type.lower() == 'tagconv':
            self.model = _TAGConv(dataset.dim_nfeats, hparams.hl_widths, 
                            dataset.gclasses, hparams.pooling).to(device)
        elif hparams.conv_layer_type.lower() == 'gcn':
            self.model = _Classic(dataset.dim_nfeats, hparams.hl_widths, 
                            dataset.gclasses).to(device)
        else:
            raise NotImplementedError
        '''
        g = DGL.DatasetGraphs(dataset)[0]
        self.model = GCN_NC(g.ndata["feat"].shape[1], 16, dataset.num_classes)
        
        if hparams.optimizer_str.lower() == "adadelta":
            self.optimizer = torch.optim.Adadelta(self.model.parameters(), eps=hparams.eps, 
                                            lr=hparams.lr, rho=hparams.rho, weight_decay=hparams.weight_decay)
        elif hparams.optimizer_str.lower() == "adagrad":
            self.optimizer = torch.optim.Adagrad(self.model.parameters(), eps=hparams.eps, 
                                            lr=hparams.lr, lr_decay=hparams.lr_decay, weight_decay=hparams.weight_decay)
        elif hparams.optimizer_str.lower() == "adam":
            self.optimizer = torch.optim.Adam(self.model.parameters(), amsgrad=hparams.amsgrad, betas=hparams.betas, eps=hparams.eps, 
                                            lr=hparams.lr, maximize=hparams.maximize, weight_decay=hparams.weight_decay)
        self.use_gpu = hparams.use_gpu
        '''
        self.training_loss_list = []
        self.validation_loss_list = []
        self.training_accuracy_list = []
        self.validation_accuracy_list = []
        self.node_attr_key = trainingDataset.node_attr_key

        # train, validate, test split
        num_train = int(len(trainingDataset) * (hparams.split[0]))
        num_validate = int(len(trainingDataset) * (hparams.split[1]))
        num_test = len(trainingDataset) - num_train - num_validate
        idx = torch.randperm(len(trainingDataset))
        train_sampler = SubsetRandomSampler(idx[:num_train])
        validate_sampler = SubsetRandomSampler(idx[num_train:num_train+num_validate])
        test_sampler = SubsetRandomSampler(idx[num_train+num_validate:num_train+num_validate+num_test])
        
        if validationDataset:
            self.train_dataloader = GraphDataLoader(trainingDataset, 
                                                    batch_size=hparams.batch_size,
                                                    drop_last=False)
            self.validate_dataloader = GraphDataLoader(validationDataset,
                                                    batch_size=hparams.batch_size,
                                                    drop_last=False)
        else:
            self.train_dataloader = GraphDataLoader(trainingDataset, sampler=train_sampler, 
                                                    batch_size=hparams.batch_size,
                                                    drop_last=False)
            self.validate_dataloader = GraphDataLoader(trainingDataset, sampler=validate_sampler,
                                                    batch_size=hparams.batch_size,
                                                    drop_last=False)
        
        if testingDataset:
            self.test_dataloader = GraphDataLoader(testingDataset,
                                                    batch_size=len(testingDataset),
                                                    drop_last=False)
        else:
            self.test_dataloader = GraphDataLoader(trainingDataset, sampler=test_sampler,
                                                    batch_size=hparams.batch_size,
                                                    drop_last=False)
        '''
    def train(self):
        #device = torch.device("cuda:0" if torch.cuda.is_available() else "cpu")
        device = torch.device("cpu")
        # Init the loss and accuracy reporting lists
        self.training_accuracy_list = []
        self.training_loss_list = []
        self.validation_accuracy_list = []
        self.validation_loss_list = []

        # Run the training loop for defined number of epochs
        for _ in tqdm(range(self.hparams.epochs), desc='Epochs', initial=1, leave=False):
            temp_loss_list = []
            temp_train_acc_list = []
            temp_val_acc_list = []
            temp_test_acc_list = []
            # Iterate over the DataLoader for training data
            for batched_graph, labels in tqdm(self.train_dataloader, desc='Training', leave=False):
                features = batched_graph.ndata["feat"]
                labels = batched_graph.ndata["label"]
                train_mask = batched_graph.ndata["train_mask"]
                val_mask = batched_graph.ndata["val_mask"]
                test_mask = batched_graph.ndata["test_mask"]
                # Make sure the model is in training mode
                self.model.train()

                

                # Perform forward pass
                #pred = self.model(batched_graph, batched_graph.ndata[self.node_attr_key].float()).to(device)
                logits = self.model(g, features)
                pred = logits.argmax(1)
                # Compute loss
                if self.hparams.loss_function.lower() == "negative log likelihood":
                    logp = F.log_softmax(pred, 1)
                    loss = F.nll_loss(logits[train_mask], labels[train_mask])
                elif self.hparams.loss_function.lower() == "cross entropy":
                    loss = F.cross_entropy(logits[train_mask], labels[train_mask])

                # Compute accuracy on training/validation/test
                train_acc = (pred[train_mask] == labels[train_mask]).float().mean()
                val_acc = (pred[val_mask] == labels[val_mask]).float().mean()
                test_acc = (pred[test_mask] == labels[test_mask]).float().mean()
                # Save the best validation accuracy and the corresponding test accuracy.
                if best_val_acc < val_acc:
                    best_val_acc = val_acc
                    best_test_acc = test_acc
                # Save loss information for reporting
                temp_loss_list.append(loss.item())
                temp_train_acc_list.append(train_acc)
                temp_val_acc_list.append(val_acc)
                temp_test_acc_list.append(test_acc)

                # Zero the gradients
                self.optimizer.zero_grad()
                # Perform backward pass
                loss.backward()
                # Perform optimization
                self.optimizer.step()

            self.training_accuracy_list.append(np.mean(temp_train_acc_list).item())
            #self.training_loss_list.append(np.mean(temp_loss_list).item())
            self.validation_accuracy_list.append(np.mean(temp_val_acc_list).item())
            self.testing_accuracy_list.append(np.mean(temp_test_acc_list).item())
            #self.validation_loss_list.append(self.validation_loss)
            
    def save(self, path):
        if path:
            # Make sure the file extension is .pt
            ext = path[len(path)-3:len(path)]
            if ext.lower() != ".pt":
                path = path+".pt"
            torch.save(self.model, path)


class DGL:
    @staticmethod
    def Accuracy(actual, predicted, mantissa: int = 6):
        """
        Computes the accuracy of the input predictions based on the input labels. This is to be used only with classification not with regression.

        Parameters
        ----------
        actual : list
            The input list of actual values.
        predicted : list
            The input list of predicted values.
        mantissa : int , optional
            The desired length of the mantissa. The default is 6.

        Returns
        -------
        dict
            A dictionary returning the accuracy information. This contains the following keys and values:
            - "accuracy" (float): The number of correct predictions divided by the length of the list.
            - "correct" (int): The number of correct predictions
            - "mask" (list): A boolean mask for correct vs. wrong predictions which can be used to filter the list of predictions
            - "size" (int): The size of the predictions list
            - "wrong" (int): The number of wrong predictions

        """
        if len(predicted) < 1 or len(actual) < 1 or not len(predicted) == len(actual):
            return None
        correct = 0
        mask = []
        for i in range(len(predicted)):
            if predicted[i] == actual[i]:
                correct = correct + 1
                mask.append(True)
            else:
                mask.append(False)
        size = len(predicted)
        wrong = len(predicted)- correct
        accuracy = round(float(correct) / float(len(predicted)), mantissa)
        return {"accuracy":accuracy, "correct":correct, "mask":mask, "size":size, "wrong":wrong}
    
    @staticmethod
    def RMSE(actual, predicted, mantissa: int = 6):
        """
        WARNING: This method is DEPRECATED. Please use DGL.Performance(actual, predicted, mantissa)
        Computes the accuracy based on the mean squared error of the input predictions based on the input actual values. This is to be used only with regression not with classification.

        Parameters
        ----------
        actual : list
            The input list of actual values.
        predicted : list
            The input list of predicted values.
        mantissa : int , optional
            The desired length of the mantissa. The default is 6.
        
        Returns
        -------
        float
            The RMSE value.
        """
        print("DGL.RMSE - WARNING: This method is DEPRECTAED. Please use instead DGL.Performance(actual, predicted, mantissa)")
        if len(predicted) < 1 or len(actual) < 1 or not len(predicted) == len(actual):
            return None
        size = len(predicted)
        mse = F.mse_loss(torch.tensor(predicted), torch.tensor(actual))
        return round(torch.sqrt(mse).item(), mantissa)
    
    def Performance(actual, predicted, mantissa: int = 6):
        """
        Computes regression model performance measures. This is to be used only with regression not with classification.

        Parameters
        ----------
        actual : list
            The input list of actual values.
        predicted : list
            The input list of predicted values.
        mantissa : int , optional
            The desired length of the mantissa. The default is 6.
        
        Returns
        -------
        dict
            The dictionary containing the performance measures. The keys in the dictionary are: 'mae', 'mape', 'mse', 'r', 'r2', 'rmse', .
        """
        
        if not isinstance(actual, list):
            print("DGL.Performance - ERROR: The actual input is not a list. Returning None")
            return None
        if not isinstance(predicted, list):
            print("DGL.Performance - ERROR: The predicted input is not a list. Returning None")
            return None
        if not (len(actual) == len(predicted)):
            print("DGL.Performance - ERROR: The actual and predicted input lists have different lengths. Returning None")
            return None
        
        predicted = np.array(predicted)
        actual = np.array(actual)

        mae = np.mean(np.abs(predicted - actual))
        mape = np.mean(np.abs((actual - predicted) / actual))*100
        mse = np.mean((predicted - actual)**2)
        correlation_matrix = np.corrcoef(predicted, actual)
        r = correlation_matrix[0, 1]
        r2 = r**2
        absolute_errors = np.abs(predicted - actual)
        mean_actual = np.mean(actual)
        if mean_actual == 0:
            rae = None
        else:
            rae = np.mean(absolute_errors) / mean_actual
        rmse = np.sqrt(mse)
        return {'mae': round(mae, mantissa),
                'mape': round(mape, mantissa),
                'mse': round(mse, mantissa),
                'r': round(r, mantissa),
                'r2': round(r2, mantissa),
                'rae': round(rae, mantissa),
                'rmse': round(rmse, mantissa)
                }
    
    @staticmethod
    def DatasetBalance(dataset, labels=None, method="undersampling", nodeATTRKey="feat"):
        """
        Balances the input dataset using the specified method.
    
        Parameters
        ----------
        dataset : DGLDataset
            The input dataset.
        labels : list , optional
            The input list of labels. If set to None, all labels in the dataset will be considered and balanced.
        method : str, optional
            The method of sampling. This can be "undersampling" or "oversampling". It is case insensitive. The defaul is "undersampling".
        key : str , optional
            The key used for the node attributes. The default is "feat".
        
        Returns
        -------
        DGLDataset
            The balanced dataset.
        
        """
        if labels == None:
            labels = dataset.labels
        df = pd.DataFrame({'graph_index': range(len(labels)), 'label': labels})

        if 'under' in method.lower():
            min_distribution = df['label'].value_counts().min()
            df = df.groupby('label').sample(n=min_distribution)
        elif 'over' in method.lower():
            max_distribution = df['label'].value_counts().max()
            df = df.groupby('label').sample(n=max_distribution, replace=True)
        else:
            raise NotImplementedError

        list_idx = df['graph_index'].tolist()
        graphs = []
        labels = []
        for index in list_idx:
            graph, label = dataset[index]
            graphs.append(graph)
            labels.append(label.item())
        return DGL.DatasetByGraphs(dictionary={'graphs': graphs, 'labels': labels}, nodeATTRKey=nodeATTRKey)
    
    @staticmethod
    def GraphByTopologicGraph(topologicGraph, bidirectional=True, key=None, categories=[], nodeATTRKey="feat", tolerance=0.0001):
        """
        Returns a DGL graph by the input topologic graph.

        Parameters
        ----------
        topologicGraph : topologic.Graph
            The input topologic graph.
        bidirectional : bool , optional
            If set to True, the output DGL graph is forced to be bidirectional. The defaul is True.
        key : str
            The dictionary key where the node label is stored.
        categories : list
            The list of categories of node features.
        node_attr_key : str , optional
            The dictionary key of the node features. The default is "feat".
        tolerance : float , optional
            The desired tolerance. The default is 0.0001.

        Returns
        -------
        DGL Graph
            The created DGL graph.

        """
        from topologicpy.Vertex import Vertex
        from topologicpy.Graph import Graph
        from topologicpy.Dictionary import Dictionary
        from topologicpy.Topology import Topology
        
        graph_dict = {}
        vertices = Graph.Vertices(topologicGraph)
        edges = Graph.Edges(topologicGraph)
        graph_dict["num_nodes"] = len(vertices)
        graph_dict["src"] = []
        graph_dict["dst"] = []
        graph_dict["node_labels"] = {}
        graph_dict["node_features"] = []
        nodes = []
        graph_edges = []

        for i in range(len(vertices)):
            vDict = Topology.Dictionary(vertices[i])
            if key:
                vLabel = Dictionary.ValueAtKey(vDict, key)
            else:
                vLabel = ""
            graph_dict["node_labels"][i] = vLabel
            # appending tensor of onehotencoded feature for each node following index i
            graph_dict["node_features"].append(torch.tensor(DGL.OneHotEncode(vLabel, categories)))
            nodes.append(i)

        for i in range(len(edges)):
            e = edges[i]
            sv = e.StartVertex()
            ev = e.EndVertex()
            sn = nodes[Vertex.Index(vertex=sv, vertices=vertices, strict=False, tolerance=tolerance)]
            en = nodes[Vertex.Index(vertex=ev, vertices=vertices, strict=False, tolerance=tolerance)]
            if (([sn,en] in graph_edges) == False) and (([en,sn] in graph_edges) == False):
                graph_edges.append([sn,en])

        for anEdge in graph_edges:
            graph_dict["src"].append(anEdge[0])
            graph_dict["dst"].append(anEdge[1])

        # Create DDGL graph
        src = np.array(graph_dict["src"])
        dst = np.array(graph_dict["dst"])
        num_nodes = graph_dict["num_nodes"]
        # Create a graph
        dgl_graph = dgl.graph((src, dst), num_nodes=num_nodes)
        
        # Setting the node features as nodeATTRKey
        dgl_graph.ndata[nodeATTRKey] = torch.stack(graph_dict["node_features"])
        
        if bidirectional:
            dgl_graph = dgl.add_reverse_edges(dgl_graph)
        return dgl_graph
    
    @staticmethod
    def CategoryDistribution(labels, categories=None, mantissa: int = 6):
        """
        Returns the category distribution in the input list of labels. This is useful to determine if the dataset is balanced or not.

        Parameters
        ----------
        labels : list
            The input list of labels.
        categories : list , optional
            The list of node categories. If not specified, the categories are computed directly from the labels. The default is None.
        mantissa : int , optional
            The desired length of the mantissa. The default is 6.

        Returns
        -------
        dict
            A dictionary object that contains the categories and their corresponding ratios. The dictionary has the following keys and values:
            - "categories" (list): The list of categories.
            - "ratios" (list): The list of ratios of each category as found in the input list of labels.

        """
        if not categories:
            categories = list(set(labels))
        ratios = []
        for category in categories:
            ratios.append(round(float(labels.count(category))/float(len(labels)), mantissa))
        return {"categories":[categories], "ratios":[ratios]}
    
    @staticmethod
    def ModelByFilePath(path):
        """
        DEPRECATED. DO NOT USE. INSTEAD USE ModeLoad.
        Returns the model found at the input PT file path.
        Parameters
        ----------
        path : str
            File path for the saved classifier.

        Returns
        -------
        DGL Classifier
            The classifier.

        """
        print("DGL.ModelByFilePath - WARNING: DEPRECTAED. DO NOT USE. INSTEAD USE DGL.ModelLoad.")
        if not path:
            return None
        return torch.load(path)
    
    @staticmethod
    def ModelLoad(path):
        """
        Returns the model found at the input file path.

        Parameters
        ----------
        path : str
            File path for the saved classifier.

        Returns
        -------
        DGL Classifier
            The classifier.

        """
        if not path:
            return None
        
        # This is a hack. These are not needed
        return torch.load(path)
    
    def ConfusionMatrix(actual, predicted, normalize=False):
        """
        Returns the confusion matrix for the input actual and predicted labels. This is to be used with classification tasks only not regression.

        Parameters
        ----------
        actual : list
            The input list of actual labels.
        predicted : list
            The input list of predicts labels.
        normalized : bool , optional
            If set to True, the returned data will be normalized (proportion of 1). Otherwise, actual numbers are returned. The default is False.

        Returns
        -------
        list
            The created confusion matrix.

        """

        if not isinstance(actual, list):
            print("DGL.ConfusionMatrix - ERROR: The actual input is not a list. Returning None")
            return None
        if not isinstance(predicted, list):
            print("DGL.ConfusionMatrix - ERROR: The predicted input is not a list. Returning None")
            return None
        if len(actual) != len(predicted):
            print("DGL.ConfusionMatrix - ERROR: The two input lists do not have the same length. Returning None")
            return None
        if normalize:
            cm = numpy.transpose(metrics.confusion_matrix(y_true=actual, y_pred=predicted, normalize="true"))
        else:
            cm = numpy.transpose(metrics.confusion_matrix(y_true=actual, y_pred=predicted))
        return cm
    
    @staticmethod
    def DatasetByGraphs(dictionary, nodeATTRKey="feat", edgeATTRKey="feat"):
        """
        Returns a DGL Dataset from the input DGL graphs.

        Parameters
        ----------
        dictionary : dict
            The input dictionary of graphs and labels. This dictionary must have the keys "graphs" and "labels"
        nodeATTRKey : str , optional
            The key used for the node attributes.

        Returns
        -------
        DGL.Dataset
            The creatred DGL dataset.

        """
        graphs = dictionary['graphs']
        labels = dictionary['labels']
        return _Dataset(graphs, labels, nodeATTRKey, edgeATTRKey)
    
    @staticmethod
    def DatasetByCSVPath(path, numberOfGraphClasses=0, nodeATTRKey='feat', edgeATTRKey='feat', nodeOneHotEncode=False, nodeFeaturesCategories=[], edgeOneHotEncode=False, edgeFeaturesCategories=[], addSelfLoop=False):
        """
        Returns DGL dataset according to the input CSV folder path. The folder must contain "graphs.csv", "edges.csv", "nodes.csv", and "meta.yml" files according to DGL conventions.

        Parameters
        ----------
        path : str
            The  path to the folder containing the necessary CSV and YML files.

        Returns
        -------
        DGL.Dataset
            The DGL dataset

        """
        import os

        if not isinstance(path, str):
            print("DGL.DatasetByCSVPath - Error: The input path parameter is not a valid string. Returning None.")
            return None
        if not os.path.exists(path):
            print("DGL.DatasetByCSVPath - Error: The input path parameter does not exists. Returning None.")
            return None

        dataset = dgl.data.CSVDataset(path, force_reload=True)
        if not isinstance(dataset, dgl.data.CSVDataset):
            print("DGL.DatasetByCSVPath - Error: Could not create a dataset. Returning None.")
            return None
        graphs = DGL.DatasetGraphs(dataset)
        #graphs = DGL.DatasetGraphs(dataset)
        if len(graphs) == 1:
            labels = [0]
        else:
            labels = DGL.DatasetGraphLabels(dataset)
        dictionary = {'graphs': graphs, 'labels': labels}
        dataset = DGL.DatasetByGraphs(dictionary, nodeATTRKey=nodeATTRKey, edgeATTRKey=edgeATTRKey)
        return dataset
        '''
        if len(graphs) < 1:
            print("DGL.DatasetByCSVPath - Error: The dataset does not contain any graphs. Returning None.")
            return None
        try:
            dim_nfeats = (graphs[0].ndata[nodeATTRKey].shape)[1]
        except:
            dim_nfeats = 1
        dataset.dim_nfeats = dim_nfeats
        try:
            dim_efeats = (graphs[0].edata[edgeATTRKey].shape)[1]
        except:
            dim_efeats = 1
        dataset.dim_efeats = dim_efeats
        dataset.gclasses = numberOfGraphClasses
        dataset.node_attr_key = nodeATTRKey
        for graph in graphs:
            if dim_nfeats == 1:
                graph.ndata[nodeATTRKey] = torch.unsqueeze(graph.ndata[nodeATTRKey], 1)
            if dim_efeats == 1:
                graph.edata[edgeATTRKey] = torch.unsqueeze(graph.edata[edgeATTRKey], 1)
            if nodeOneHotEncode == True:
                nodes_features = graph.ndata[nodeATTRKey].tolist()
                #if not len(nodes_features) == len(nodeFeaturesCategories):
                    #print("Node Features", nodes_features)
                    #print("Node Features Categories", nodeFeaturesCategories)
                    #print("DGL.DatasetByCSVPath - Error: The list of node features and the list of nodesFeaturesCategories are not equal in length. Returning None.")
                    #return None
                new_nodes_features = []
                for i, node_features in enumerate(nodes_features):
                    temp_list = []
                    for j, node_feature in enumerate(node_features):
                        temp_list += DGL.OneHotEncode(node_feature, nodeFeaturesCategories[j])
                    new_nodes_features.append(temp_list)
                graph.ndata[nodeATTRKey] = torch.tensor(new_nodes_features)
                graph.ndata[nodeATTRKey] = graph.ndata[nodeATTRKey].to(dtype=torch.float32)
            if edgeOneHotEncode == True:
                edges_features = graph.edata[edgeATTRKey].tolist()
                if not len(edges_features) == len(edgeFeaturesCategories):
                    print("DGL.DatasetByCSVPath - Error: The list of node features and the list of nodesFeaturesCategories are not equal in length. Returning None.")
                    return None
                new_edges_features = []
                for i, edge_features in enumerate(edges_features):
                    temp_list = []
                    for j, edgeFeature in enumerate(edge_features):
                        temp_list += DGL.OneHotEncode(edgeFeature, edgeFeaturesCategories[i][j])
                    new_edges_features.append(temp_list)
                graph.edata[edgeATTRKey] = torch.tensor(new_edges_features)
                graph.edata[edgeATTRKey] = graph.edata[edgeATTRKey].to(dtype=torch.float32)
            if addSelfLoop == True:
                graph = dgl.add_self_loop(graph)
        #return dataset
        graphs = DGL.DatasetGraphs(dataset)
        if len(graphs) == 1:
            labels = [0]
        else:
            labels = DGL.DatasetGraphLabels(dataset)
        dictionary = {'graphs': graphs, 'labels': labels}
        dataset = DGL.DatasetByGraphs(dictionary, nodeATTRKey=nodeATTRKey, edgeATTRKey=edgeATTRKey)
        return dataset
        '''

    
    @staticmethod
    def DatasetBySample(name="ENZYMES"):
        """
        Returns a dataset from the samples database.

        Parameters
        ----------
        name : str
            The name of the sample dataset. This can be "ENZYMES", "DD", "COLLAB", or "MUTAG". It is case insensitive. The default is "ENZYMES".

        Returns
        -------
        GraphDGL
            The created DGL dataset.

        """
        name = name.upper()
        dataset = dgl.data.TUDataset(name)
        dgl_graphs, dgl_labels = zip(*[dataset[i] for i in range(len(dataset.graph_lists))])
        if name == 'ENZYMES':
            nodeATTRKey = 'node_attr'
        elif name == 'DD':
            nodeATTRKey = 'node_labels'
        elif name == 'COLLAB':
            nodeATTRKey = '_ID'
        elif name == 'MUTAG':
            nodeATTRKey = 'node_labels'
        else:
            raise NotImplementedError
        return _Dataset(dgl_graphs, dgl_labels, nodeATTRKey)
    
    @staticmethod
    def DatasetBySample_NC(name="Cora"):
        """
        Returns the sample dataset as specified by the input sample name

        Parameters
        ----------
        name : str
            The name of the sample dataset to load. This can be "Cora", "Citeseer", or "Pubmed". It is case insensitive. The default is "Cora".

        Raises
        ------
        NotImplementedError
            DESCRIPTION.

        Returns
        -------
        list
            DESCRIPTION.

        """
        if name.lower() == 'cora':
            return [dgl.data.CoraGraphDataset(), 7]
        elif name.lower() == 'citeseer':
            return [dgl.data.CiteseerGraphDataset(), 6]
        elif name.lower() == 'pubmed':
            return [dgl.data.PubmedGraphDataset(), 3]
        else:
            raise NotImplementedError
    
    @staticmethod
    def DatasetGraphs(dataset):
        """
        Returns the DGL graphs found the in the input dataset.

        Parameters
        ----------
        dataset : DGLDataset
            The input dataset.

        Returns
        -------
        list
            The list of DGL graphs found in the input dataset.

        """
        try:
            _ = dataset[1]
        except:
            dataset = [dataset[0]]
        graphs = []
        for aGraph in dataset:
            if isinstance(aGraph, tuple):
                aGraph = aGraph[0]
            graphs.append(aGraph)
        return graphs

    @staticmethod
    def GraphEdgeData(graph):
        """
        Returns the edge data found in the input DGL graph
        Parameters
        ----------
        dgl_graph : DGL Graph
            The input DGL graph.

        Returns
        -------
        edge data
            The edge data.

        """
        return graph.edata
    
    @staticmethod
    def Hyperparameters(optimizer, model_type="classifier", cv_type="Holdout", split=[0.8,0.1,0.1], k_folds=5,
                           hl_widths=[32], conv_layer_type="SAGEConv", pooling="AvgPooling",
                           batch_size=1, epochs=1, use_gpu=False, loss_function="Cross Entropy"):
        """
        Creates a hyperparameters object based on the input settings.

        Parameters
        ----------
        model_type : str , optional
            The desired type of model. The options are:
            - "Classifier"
            - "Regressor"
            The option is case insensitive. The default is "classifierholdout"
        optimizer : Optimizer
            The desired optimizer.
        cv_type : str , optional
            The desired cross-validation method. This can be "Holdout" or "K-Fold". It is case-insensitive. The default is "Holdout".
        split : list , optional
            The desired split between training validation, and testing. [0.8, 0.1, 0.1] means that 80% of the data is used for training 10% of the data is used for validation, and 10% is used for testing. The default is [0.8, 0.1, 0.1].
        k_folds : int , optional
            The desired number of k-folds. The default is 5.
        hl_widths : list , optional
            The list of hidden layer widths. A list of [16, 32, 16] means that the model will have 3 hidden layers with number of neurons in each being 16, 32, 16 respectively from input to output. The default is [32].
        conv_layer_type : str , optional
            The desired type of the convolution layer. The options are "Classic", "GraphConv", "GINConv", "SAGEConv", "TAGConv", "DGN". It is case insensitive. The default is "SAGEConv".
        pooling : str , optional
            The desired type of pooling. The options are "AvgPooling", "MaxPooling", or "SumPooling". It is case insensitive. The default is "AvgPooling".
        batch_size : int , optional
            The desired batch size. The default is 1.
        epochs : int , optional
            The desired number of epochs. The default is 1.
        use_gpu : bool , optional
            If set to True, the model will attempt to use the GPU. The default is False.
        loss_function : str , optional
            The desired loss function. The options are "Cross-Entropy" or "Negative Log Likelihood". It is case insensitive. The default is "Cross-Entropy".

        Returns
        -------
        Hyperparameters
            The created hyperparameters object.

        """
        
        if optimizer['name'].lower() == "adadelta":
            optimizer_str = "Adadelta"
        elif optimizer['name'].lower() == "adagrad":
            optimizer_str = "Adagrad"
        elif optimizer['name'].lower() == "adam":
            optimizer_str = "Adam"
        return _Hparams(model_type,
                        optimizer_str,
                        optimizer['amsgrad'],
                        optimizer['betas'],
                        optimizer['eps'],
                        optimizer['lr'],
                        optimizer['lr_decay'],
                        optimizer['maximize'],
                        optimizer['rho'],
                        optimizer['weight_decay'],
                        cv_type,
                        split,
                        k_folds,
                        hl_widths,
                        conv_layer_type,
                        pooling,
                        batch_size,
                        epochs,
                        use_gpu,
                        loss_function)
    
    @staticmethod
    def OneHotEncode(item, categories):
        """
        One-hot encodes the input item according to the input categories. One-Hot Encoding is a method to encode categorical variables to numerical data that Machine Learning algorithms can deal with. One-Hot encoding is most used during feature engineering for a ML Model. It converts categorical values into a new categorical column and assign a binary value of 1 or 0 to those columns. 
        
        Parameters
        ----------
        item : any
            The input item.
        categories : list
            The input list of categories.

        Returns
        -------
        list
            A one-hot encoded list of the input item according to the input categories.

        """
        returnList = []
        for i in range(len(categories)):
            if item == categories[i]:
                returnList.append(1)
            else:
                returnList.append(0)
        return returnList
    
    @staticmethod
    def DatasetGraphLabels(dataset, graphLabelHeader="label"):
        """
        Returns the labels of the graphs in the input dataset

        Parameters
        ----------
        dataset : DGLDataset
            The input dataset
        graphLabelHeader: str , optional
            The key string under which the graph labels are stored. The default is "label".
        
        Returns
        -------
        list
            The list of graph labels.
        """
        import torch

        try:
            _ = dataset[1]
        except:
            dataset = [dataset[0]]
        graph_labels = []
        for g in dataset:
            try:
                graph_info = g[1]
                label = graph_info[graphLabelHeader]
            except:
                label = g[1]
            if isinstance(label, torch.LongTensor):
                graph_labels.append(int(label))
            else:
                graph_labels.append(float(label))
        return graph_labels
    
    @staticmethod
    def DatasetGraphFeatures(dataset, graphFeaturesHeader="feat"):
        """
        Returns the labels of the graphs in the input dataset

        Parameters
        ----------
        dataset : DGLDataset
            The input dataset
        graphFeaturesHeader: str , optional
            The key string under which the graph features are stored. The default is "feat".
        
        Returns
        -------
        list
            The list of labels.
        """
        import torch
        try:
            _ = dataset[1]
        except:
            dataset = [dataset[0]]

        graph_features = []
        for g in dataset:
            graph_info = g[1]
            features = graph_info[graphFeaturesHeader].tolist()
            features = [float(f) for f in features]
            graph_features.append(features)
        return graph_features
    
    @staticmethod
    def DatasetMerge(datasets, nodeATTRKey="feat", graphLabelHeader="label"):
        """
        Merges the input list of datasets into one dataset

        Parameters
        ----------
        datasets : list
            The input list of DGLdatasets
        
        Returns
        -------
        DGLDataset
            The merged dataset
        """

        graphs = []
        labels = []
        for ds in datasets:
            graphs += DGL.DatasetGraphs(ds)
            labels += DGL.DatasetGraphLabels(ds, graphLabelHeader=graphLabelHeader)
        dictionary = {'graphs': graphs, 'labels': labels}
        return DGL.DatasetByGraphs(dictionary, nodeATTRKey=nodeATTRKey)
    
    @staticmethod
    def GraphNodeData(graph):
        """
        Returns the node data found in the input dgl_graph

        Parameters
        ----------
        dgl_graph : DGL graph
            The input DGL graph.

        Returns
        -------
        node data
            The node data.

        """
        return graph.ndata
    
    @staticmethod
    def DatasetRemoveCategory(dataset, label, nodeATTRKey="feat", graphLabelHeader="label"):
        """
        Removes graphs from the input dataset that have the input label

        Parameters
        ----------
        dataset : DGLDataset
            The input dataset
        label : int
            The input label
        key : str , optional
            The input node attribute key

        Returns
        -------
        DGLDataset
            The resulting dataset

        """

        graphs = DGL.DatasetGraphs(dataset)
        labels = DGL.DatasetGraphLabels(dataset)
        new_graphs = []
        new_labels = []
        for i in range(len(labels)):
            if not labels[i] == label:
                new_graphs.append(graphs[i])
                new_labels.append(labels[i])
        dictionary = {'graphs': new_graphs, 'labels': new_labels}
        return DGL.DatasetByGraphs(dictionary, nodeATTRKey)
    
    @staticmethod
    def DatasetSplit(dataset, split=[0.8, 0.1, 0.1], shuffle=False, randomState=None, graphLabelHeader="label", nodeATTRKey="feat", edgeATTRKey="feat"):
        """
        Splits the dataset into training, validation, and testing datasets.

        Parameters
        ----------
        dataset : DGLDataset
            The input dataset
        split : list , optional
            A list of length 3 containing the fraction to use for training, validation and test. If None, we will use [0.8, 0.1, 0.1]. The default is [0.8, 0.1, 0.1]
        randomState :  int or array_like , optional
            Random seed used to initialize the pseudo-random number generator. Can be any integer between 0 and 2**32 - 1 inclusive, an array (or other sequence) of such integers, or None (the default). If seed is None, then RandomState will try to read data from /dev/urandom (or the Windows analogue) if available or seed from the clock otherwise.
        Returns
        -------
        dict
            The dictionary of the optimizer parameters. The dictionary contains the following keys and values:
            - "train_ds" (DGLDataset)
            - "validate_ds" (DGLDataset)
            - "test_ds" (DGLDataset)

        """
        import random
        import math

        def split_list(original_list, split):
            sublists = []
            prev_index = 0
            for fraction in split:
                next_index = prev_index + math.ceil( (len(original_list) * fraction) )
                sublists.append( original_list[prev_index : next_index] )
                prev_index = next_index
            return sublists
        
        if not 0 <= split[0] <= 1:
            print("DGL.DatasetSplit - Error: The first number in the fracList input parameter is not between 0 and 1. Returning None.")
            return None
        if not 0 <= split[1] <= 1:
            print("DGL.DatasetSplit - Error: The second number in the fracList input parameter is not between 0 and 1. Returning None.")
            return None
        if not 0 <= split[2] <= 1:
            print("DGL.DatasetSplit - Error: The third number in the fracList input parameter is not between 0 and 1. Returning None.")
            return None
        if sum(split) > 1:
            print("DGL.DatasetSplit - Error: The numbers in the fracList input parameter add up to more than 1. Returning None.")
            return None
        
        graphs = DGL.DatasetGraphs(dataset)
        labels = DGL.DatasetGraphLabels(dataset, graphLabelHeader=graphLabelHeader)
        if shuffle == True:
            temp = list(zip(graphs, labels))
            random.shuffle(temp)
            graphs, labels = zip(*temp)
            # graphs and labels come out as tuples, and so must be converted to lists.
            graphs, labels = list(graphs), list(labels)

        #datasets = dgl.data.utils.split_dataset(dataset, frac_list=fracList, shuffle=shuffle, random_state=randomState)
        graph_sublists = split_list(graphs, split)
        labels_sublists = split_list(labels, split)
        train_ds = None
        validate_ds = None
        test_ds = None
        if  split[0] > 0 and len(graph_sublists[0]) > 0:
            train_ds = DGL.DatasetByGraphs({'graphs':  graph_sublists[0], 'labels' :labels_sublists[0]})
        if split[1] > 0 and len(graph_sublists[1]) > 0:
            validate_ds = DGL.DatasetByGraphs({'graphs': graph_sublists[1], 'labels' :labels_sublists[1]})
        if split[2] > 0 and len(graph_sublists[2]) > 0:
            test_ds = DGL.DatasetByGraphs({'graphs': graph_sublists[2], 'labels' :labels_sublists[2]})
        # Print label shapes for debugging
        print("Train Labels Shapes:", [labels.shape for labels in labels_sublists[0]])
        print("Validate Labels Shapes:", [labels.shape for labels in labels_sublists[1]])
        print("Test Labels Shapes:", [labels.shape for labels in labels_sublists[2]])
        return {
            "train_ds" : train_ds,
            "validate_ds" : validate_ds,
            "test_ds" : test_ds
        }
    
    @staticmethod
    def Optimizer(name="Adam", amsgrad=True, betas=(0.9,0.999), eps=0.000001, lr=0.001, maximize=False, weightDecay=0.0, rho=0.9, lr_decay=0.0):
        """
        Returns the parameters of the optimizer

        Parameters
        ----------
        amsgrad : bool , optional.
            amsgrad is an extension to the Adam version of gradient descent that attempts to improve the convergence properties of the algorithm, avoiding large abrupt changes in the learning rate for each input variable. The default is True.
        betas : tuple , optional
            Betas are used as for smoothing the path to the convergence also providing some momentum to cross a local minima or saddle point. The default is (0.9, 0.999).
        eps : float . optional.
            eps is a term added to the denominator to improve numerical stability. The default is 0.000001.
        lr : float
            The learning rate (lr) defines the adjustment in the weights of our network with respect to the loss gradient descent. The default is 0.001.
        maximize : float , optional
            maximize the params based on the objective, instead of minimizing. The default is False.
        weightDecay : float , optional
            weightDecay (L2 penalty) is a regularization technique applied to the weights of a neural network. The default is 0.0.

        Returns
        -------
        dict
            The dictionary of the optimizer parameters. The dictionary contains the following keys and values:
            - "name" (str): The name of the optimizer
            - "amsgrad" (bool):
            - "betas" (tuple):
            - "eps" (float):
            - "lr" (float):
            - "maximize" (bool):
            - weightDecay (float):

        """
        return {"name":name, "amsgrad":amsgrad, "betas":betas, "eps":eps, "lr": lr, "maximize":maximize, "weight_decay":weightDecay, "rho":rho, "lr_decay":lr_decay}
    
    @staticmethod
    def ModelClassify(model, dataset, nodeATTRKey="feat"):
        """
        Predicts the classification the labels of the input dataset.

        Parameters
        ----------
        dataset : DGLDataset
            The input DGL dataset.
        model : Model
            The input trained model.
        nodeATTRKey : str , optional
            The key used for node attributes. The default is "feat".

        Returns
        -------
        dict
            Dictionary containing labels and probabilities. The included keys and values are:
            - "predictions" (list): the list of predicted labels
            - "probabilities" (list): the list of probabilities that the label is one of the categories.

        """
        try:
            model = model.model #The inoput model might be our wrapper model. In that case, get its model attribute to do the prediciton.
        except:
            pass
        labels = []
        probabilities = []
        for item in tqdm(dataset, desc='Classifying', leave=False):
            graph = item[0]
            pred = model(graph, graph.ndata[nodeATTRKey].float())
            labels.append(pred.argmax(1).item())
            probability = (torch.nn.functional.softmax(pred, dim=1).tolist())
            probability = probability[0]
            temp_probability = []
            for p in probability:
                temp_probability.append(round(p, 3))
            probabilities.append(temp_probability)
        return {"predictions":labels, "probabilities":probabilities}
    
    @staticmethod
    def ModelPredict(model, dataset, nodeATTRKey="feat"):
        """
        Predicts the value of the input dataset.

        Parameters
        ----------
        dataset : DGLDataset
            The input DGL dataset.
        model : Model
            The input trained model.
        nodeATTRKey : str , optional
            The key used for node attributes. The default is "feat".
    
        Returns
        -------
        list
            The list of predictions
        """
        try:
            model = model.model #The inoput model might be our wrapper model. In that case, get its model attribute to do the prediciton.
        except:
            pass
        values = []
        for item in tqdm(dataset, desc='Predicting', leave=False):
            graph = item[0]
            pred = model(graph, graph.ndata[nodeATTRKey].float())
            values.append(round(pred.item(), 3))
        return values
    
    @staticmethod
    def ModelClassifyNodes(model, dataset):
        """
        Predicts the calssification of the node labels found in the input dataset using the input classifier.

        Parameters
        ----------
        model : Model
            The input model.
        dataset : DGLDataset
            The input DGL Dataset.
        
        Returns
        -------
        dict
            A dictionary containing all the results. The keys in this dictionary are:
            - "alllabels"
            - "allpredictions"
            - "trainlabels"
            - "trainpredictions"
            - "validationlabels"
            - "validationpredictions"
            - "testlabels"
            - "testpredictions"

        """
        from topologicpy.Helper import Helper

        # classifier, dataset  = item
        allLabels = []
        allPredictions = []
        trainLabels = []
        trainPredictions = []
        valLabels = []
        valPredictions = []
        testLabels = []
        testPredictions = []
        
        graphs = DGL.DatasetGraphs(dataset)
        for g in graphs:
            if not g.ndata:
                continue
            train_mask = g.ndata['train_mask']
            val_mask = g.ndata['val_mask']
            test_mask = g.ndata['test_mask']
            features = g.ndata['feat']
            labels = g.ndata['label']
            train_labels = labels[train_mask]
            val_labels = labels[val_mask]
            test_labels = labels[test_mask]
            allLabels.append(labels.tolist())
            trainLabels.append(train_labels.tolist())
            valLabels.append(val_labels.tolist())
            testLabels.append(test_labels.tolist())
            
            # Forward
            logits = model(g, features)
            train_logits = logits[train_mask]
            val_logits = logits[val_mask]
            test_logits = logits[test_mask]
            
            # Compute prediction
            predictions = logits.argmax(1)
            train_predictions = train_logits.argmax(1)
            val_predictions = val_logits.argmax(1)
            test_predictions = test_logits.argmax(1)
            allPredictions.append(predictions.tolist())
            trainPredictions.append(train_predictions.tolist())
            valPredictions.append(val_predictions.tolist())
            testPredictions.append(test_predictions.tolist())
        
        return {
            "alllabels": allLabels,
            "allpredictions" : allPredictions,
            "trainlabels" : trainLabels,
            "trainpredictions" : trainPredictions,
            "validationlabels" : valLabels,
            "validationpredictions" : valPredictions,
            "testlabels" : testLabels,
            "testpredictions" : testPredictions
            
        }

    @staticmethod
    def Show(data,
             labels,
             title="Training/Validation",
             xTitle="Epochs",
             xSpacing=1,
             yTitle="Accuracy and Loss",
             ySpacing=0.1,
             useMarkers=False,
             chartType="Line",
             width=950,
             height=500,
             backgroundColor='rgba(0,0,0,0)',
             gridColor='lightgray',
             marginLeft=0,
             marginRight=0,
             marginTop=40,
             marginBottom=0,
             renderer = "notebook"):
        """
        Shows the data in a plolty graph.

        Parameters
        ----------
        data : list
            The data to display.
        labels : list
            The labels to use for the data.
        width : int , optional
            The desired width of the figure. The default is 950.
        height : int , optional
            The desired height of the figure. The default is 500.
        title : str , optional
            The chart title. The default is "Training and Testing Results".
        xTitle : str , optional
            The X-axis title. The default is "Epochs".
        xSpacing : float , optional
            The X-axis spacing. The default is 1.0.
        yTitle : str , optional
            The Y-axis title. The default is "Accuracy and Loss".
        ySpacing : float , optional
            The Y-axis spacing. The default is 0.1.
        useMarkers : bool , optional
            If set to True, markers will be displayed. The default is False.
        chartType : str , optional
            The desired type of chart. The options are "Line", "Bar", or "Scatter". It is case insensitive. The default is "Line".
        backgroundColor : str , optional
            The desired background color. This can be any plotly color string and may be specified as:
            - A hex string (e.g. '#ff0000')
            - An rgb/rgba string (e.g. 'rgb(255,0,0)')
            - An hsl/hsla string (e.g. 'hsl(0,100%,50%)')
            - An hsv/hsva string (e.g. 'hsv(0,100%,100%)')
            - A named CSS color.
            The default is 'rgba(0,0,0,0)' (transparent).
        gridColor : str , optional
            The desired grid color. This can be any plotly color string and may be specified as:
            - A hex string (e.g. '#ff0000')
            - An rgb/rgba string (e.g. 'rgb(255,0,0)')
            - An hsl/hsla string (e.g. 'hsl(0,100%,50%)')
            - An hsv/hsva string (e.g. 'hsv(0,100%,100%)')
            - A named CSS color.
            The default is 'lightgray'.
        marginLeft : int , optional
            The desired left margin in pixels. The default is 0.
        marginRight : int , optional
            The desired right margin in pixels. The default is 0.
        marginTop : int , optional
            The desired top margin in pixels. The default is 40.
        marginBottom : int , optional
            The desired bottom margin in pixels. The default is 0.
        renderer : str , optional
            The desired plotly renderer. The default is "notebook".

        Returns
        -------
        None.

        """
        from topologicpy.Plotly import Plotly

        dataFrame = Plotly.DataByDGL(data, labels)
        fig = Plotly.FigureByDataFrame(dataFrame,
                                       labels=labels,
                                       title=title,
                                       xTitle=xTitle,
                                       xSpacing=xSpacing,
                                       yTitle=yTitle,
                                       ySpacing=ySpacing,
                                       useMarkers=useMarkers,
                                       chartType=chartType,
                                       width=width,
                                       height=height,
                                       backgroundColor=backgroundColor,
                                       gridColor=gridColor,
                                       marginRight=marginRight,
                                       marginLeft=marginLeft,
                                       marginTop=marginTop,
                                       marginBottom=marginBottom
                                       )
        Plotly.Show(fig, renderer=renderer)
    
    @staticmethod
    def Model(hparams, trainingDataset, validationDataset=None, testingDataset=None):
        """
        Creates a neural network classifier.

        Parameters
        ----------
        hparams : HParams
            The input hyperparameters 
        trainingDataset : DGLDataset
            The input training dataset.
        validationDataset : DGLDataset
            The input validation dataset. If not specified, a portion of the trainingDataset will be used for validation according the to the split list as specified in the hyper-parameters.
        testingDataset : DGLDataset
            The input testing dataset. If not specified, a portion of the trainingDataset will be used for testing according the to the split list as specified in the hyper-parameters.

        Returns
        -------
        Classifier
            The created classifier

        """

        model = None
        if hparams.model_type.lower() == "classifier":
            if hparams.cv_type.lower() == "holdout":
                model = _GraphClassifierHoldout(hparams=hparams, trainingDataset=trainingDataset, validationDataset=validationDataset, testingDataset=testingDataset)
            elif "k" in hparams.cv_type.lower():
                model = _GraphClassifierKFold(hparams=hparams, trainingDataset=trainingDataset, testingDataset=testingDataset)
        elif hparams.model_type.lower() == "regressor":
            if hparams.cv_type.lower() == "holdout":
                model = _GraphRegressorHoldout(hparams=hparams, trainingDataset=trainingDataset, validationDataset=validationDataset, testingDataset=testingDataset)
            elif "k" in hparams.cv_type.lower():
                model = _GraphRegressorKFold(hparams=hparams, trainingDataset=trainingDataset, testingDataset=testingDataset)
        else:
            raise NotImplementedError
        return model

    @staticmethod
    def ModelTrain(model):
        """
        Trains the neural network model.

        Parameters
        ----------
        model : Model
            The input model.

        Returns
        -------
        Model
            The trained model

        """
        if not model:
            return None
        model.train()
        return model
    
    @staticmethod
    def ModelTest(model):
        """
        Tests the neural network model.

        Parameters
        ----------
        model : Model
            The input model.

        Returns
        -------
        Model
            The tested model

        """
        if not model:
            return None
        model.test()
        return model
    
    @staticmethod
    def ModelSave(model, path, overwrite=False):
        """
        Saves the model.

        Parameters
        ----------
        model : Model
            The input model.
        path : str
            The file path at which to save the model.
        overwrite : bool, optional
            If set to True, any existing file will be overwritten. Otherwise, it won't. The default is False.

        Returns
        -------
        bool
            True if the model is saved correctly. False otherwise.

        """
        import os

        if model == None:
            print("DGL.ModelSave - Error: The input model parameter is invalid. Returning None.")
            return None
        if path == None:
            print("DGL.ModelSave - Error: The input path parameter is invalid. Returning None.")
            return None
        if not overwrite and os.path.exists(path):
            print("DGL.ModelSave - Error: a file already exists at the specified path and overwrite is set to False. Returning None.")
            return None
        if overwrite and os.path.exists(path):
            os.remove(path)
        # Make sure the file extension is .pt
        ext = path[len(path)-3:len(path)]
        if ext.lower() != ".pt":
            path = path+".pt"
        model.save(path)
        return True
    
    @staticmethod
    def ModelData(model):
        """
        Returns the data of the model

        Parameters
        ----------
        model : Model
            The input model.

        Returns
        -------
        dict
            A dictionary containing the model data. The keys in the dictionary are:
            'Model Type'
            'Optimizer'
            'CV Type'
            'Split'
            'K-Folds'
            'HL Widths'
            'Conv Layer Type'
            'Pooling'
            'Learning Rate'
            'Batch Size'
            'Epochs'
            'Training Accuracy'
            'Validation Accuracy'
            'Testing Accuracy'
            'Training Loss'
            'Validation Loss'
            'Testing Loss'
            'Accuracies' (Classifier and K-Fold only)
            'Max Accuracy' (Classifier and K-Fold only)
            'Losses' (Regressor and K-fold only)
            'min Loss' (Regressor and K-fold only)


        """
        from topologicpy.Helper import Helper
        
        data = {'Model Type': [model.hparams.model_type],
                'Optimizer': [model.hparams.optimizer_str],
                'CV Type': [model.hparams.cv_type],
                'Split': model.hparams.split,
                'K-Folds': [model.hparams.k_folds],
                'HL Widths': model.hparams.hl_widths,
                'Conv Layer Type': [model.hparams.conv_layer_type],
                'Pooling': [model.hparams.pooling],
                'Learning Rate': [model.hparams.lr],
                'Batch Size': [model.hparams.batch_size],
                'Epochs': [model.hparams.epochs]
            }
        
        if model.hparams.model_type.lower() == "classifier":
            testing_accuracy_list = [model.testing_accuracy] * model.hparams.epochs
            testing_loss_list = [model.testing_loss] * model.hparams.epochs
            metrics_data = {
                'Training Accuracy': [model.training_accuracy_list],
                'Validation Accuracy': [model.validation_accuracy_list],
                'Testing Accuracy' : [testing_accuracy_list],
                'Training Loss': [model.training_loss_list],
                'Validation Loss': [model.validation_loss_list],
                'Testing Loss' : [testing_loss_list]
            }
            if model.hparams.cv_type.lower() == "k-fold":
                accuracy_data = {
                    'Accuracies' : [model.accuracies],
                    'Max Accuracy' : [model.max_accuracy]
                }
                metrics_data.update(accuracy_data)
            data.update(metrics_data)
        
        elif model.hparams.model_type.lower() == "regressor":
            testing_loss_list = [model.testing_loss] * model.hparams.epochs
            metrics_data = {
                'Training Loss': [model.training_loss_list],
                'Validation Loss': [model.validation_loss_list],
                'Testing Loss' : [testing_loss_list]
            }
            if model.hparams.cv_type.lower() == "k-fold":
                loss_data = {
                    'Losses' : [model.losses],
                    'Min Loss' : [model.min_loss]
                }
                metrics_data.update(loss_data)
            data.update(metrics_data)
        
        return data

    @staticmethod
    def GraphsByBINPath(path, graphLabelKey="label"):
        """
        Returns the Graphs from the input BIN file path.

        Parameters
        ----------
        path : str
            The input BIN file path.
        graphLabelKey : str , optional
            The graph label key to use. The default is "label".

        Returns
        -------
        dict
            A dictionary object that contains the imported graphs and their corresponding labels. The dictionary has the following keys and values:
            - "graphs" (list): The list of DGL graphs
            - "labels" (list): The list of graph labels

        """
        graphs, label_dict = load_graphs(path)
        labels = label_dict[graphLabelKey].tolist()
        return {"graphs" : graphs, "labels": labels}
    
    @staticmethod
    def DataExportToCSV(data, path, overwrite=False):
        """
        Exports the input data to a CSV file

        Parameters
        ----------
        data : dict
            The input data. See Data(model)
        overwrite : bool , optional
            If set to True, previous saved results files are overwritten. Otherwise, the new results are appended to the previously saved files. The default is False.

        Returns
        -------
        bool
            True if the data is saved correctly to a CSV file. False otherwise.

        """
        from topologicpy.Helper import Helper
        from os.path import exists
        
        # Make sure the file extension is .csv
        ext = path[len(path)-4:len(path)]
        if ext.lower() != ".csv":
            path = path+".csv"
        
        if not overwrite and exists(path):
            print("DGL.ExportToCSV - Error: a file already exists at the specified path and overwrite is set to False. Returning None.")
            return None
        
        epoch_list = list(range(1, data['Epochs'][0]+1))
        
        d = [data['Model Type'], data['Optimizer'], data['CV Type'], [data['Split']], data['K-Folds'], data['HL Widths'], data['Conv Layer Type'], data['Pooling'], data['Learning Rate'], data['Batch Size'], epoch_list]
        columns = ['Model Type', 'Optimizer', 'CV Type', 'Split', 'K-Folds', 'HL Widths', 'Conv Layer Type', 'Pooling', 'Learning Rate', 'Batch Size', 'Epochs']

        if data['Model Type'][0].lower() == "classifier":
            d.extend([data['Training Accuracy'][0], data['Validation Accuracy'][0], data['Testing Accuracy'][0], data['Training Loss'][0], data['Validation Loss'][0], data['Testing Loss'][0]])
            columns.extend(['Training Accuracy', 'Validation Accuracy', 'Testing Accuracy', 'Training Loss', 'Validation Loss', 'Testing Loss'])
            if data['CV Type'][0].lower() == "k-fold":
                d.extend([data['Accuracies'], data['Max Accuracy']])
                columns.extend(['Accuracies', 'Max Accuracy'])
            
        elif data['Model Type'][0].lower() == "regressor":
            d.extend([data['Training Loss'][0], data['Validation Loss'][0], data['Testing Loss'][0]])
            columns.extend(['Training Loss', 'Validation Loss', 'Testing Loss'])
            if data['CV Type'][0].lower() == "k-fold":
                d.extend([data['Losses'], data['Min Loss']])
                columns.extend(['Losses', 'Min Loss'])

        d = Helper.Iterate(d)
        d = Helper.Transpose(d)
        df = pd.DataFrame(d, columns=columns)
        
        status = False
        if path:
            if overwrite:
                mode = 'w+'
            else:
                mode = 'a'
            try:
                df.to_csv(path, mode=mode, index = False, header=True)
                status = True
            except:
                status = False
        return status
    
    @staticmethod
    def Precision(actual, predicted, mantissa: int = 6):
        """
        Returns the precision of the predicted values vs. the actual values. See https://en.wikipedia.org/wiki/Precision_and_recall

        Parameters
        ----------
        actual : list
            The input list of actual values.
        predicted : list
            The input list of predicted values.
        mantissa : int , optional
            The desired length of the mantissa. The default is 6.

        Returns
        -------
        float
            The precision value
        
        """

        categories = set(actual+predicted)
        true_positives = {category: 0 for category in categories}
        false_positives = {category: 0 for category in categories}

        for i in range(len(predicted)):
            if predicted[i] == actual[i]:
                true_positives[actual[i]] += 1
            else:
                false_positives[predicted[i]] += 1

        total_true_positives = sum(true_positives.values())
        total_false_positives = sum(false_positives.values())

        if total_true_positives + total_false_positives == 0:
            return 0

        return round(total_true_positives / (total_true_positives + total_false_positives), mantissa)
    
    @staticmethod
    def Recall(actual, predicted, mantissa: int = 6):
        """
        Returns the recall metric of the predicted values vs. the actual values. See https://en.wikipedia.org/wiki/Precision_and_recall

        Parameters
        ----------
        actual : list
            The input list of actual values.
        predicted : list
            The input list of predicted values.
        mantissa : int , optional
            The desired length of the mantissa. The default is 6.

        Returns
        -------
        float
            The recall value
        
        """

        categories = set(actual+predicted)
        true_positives = {category: 0 for category in categories}
        false_negatives = {category: 0 for category in categories}

        for i in range(len(predicted)):
            if predicted[i] == actual[i]:
                true_positives[actual[i]] += 1
            else:
                false_negatives[actual[i]] += 1

        total_true_positives = sum(true_positives.values())
        total_false_negatives = sum(false_negatives.values())

        if total_true_positives + total_false_negatives == 0:
            return 0

        return round(total_true_positives / (total_true_positives + total_false_negatives), mantissa)



    '''
    @staticmethod
    def TrainRegressor(hparams, trainingDataset, validationDataset=None, testingDataset=None, overwrite=False):
        """
        Trains a neural network regressor.

        Parameters
        ----------
        hparams : HParams
            The input hyperparameters 
        trainingDataset : DGLDataset
            The input training dataset.
        validationDataset : DGLDataset
            The input validation dataset. If not specified, a portion of the trainingDataset will be used for validation according the to the split list as specified in the hyper-parameters.
        testingDataset : DGLDataset
            The input testing dataset. If not specified, a portion of the trainingDataset will be used for testing according the to the split list as specified in the hyper-parameters.
        overwrite : bool , optional
            If set to True, previous saved results files are overwritten. Otherwise, the new results are appended to the previously saved files. The default is False.

        Returns
        -------
        dict
            A dictionary containing all the results.

        """

        from topologicpy.Helper import Helper
        import time
        import datetime
        start = time.time()
        regressor = _GraphRegressorHoldout(hparams, trainingDataset, validationDataset, testingDataset)
        regressor.train()
        accuracy = regressor.validate()
    
        end = time.time()
        duration = round(end - start,3)
        utcnow = datetime.datetime.utcnow()
        timestamp_str = "UTC-"+str(utcnow.year)+"-"+str(utcnow.month)+"-"+str(utcnow.day)+"-"+str(utcnow.hour)+"-"+str(utcnow.minute)+"-"+str(utcnow.second)
        epoch_list = list(range(1,regressor.hparams.epochs+1))
        d2 = [[timestamp_str], [duration], [regressor.hparams.optimizer_str], [regressor.hparams.cv_type], [regressor.hparams.split], [regressor.hparams.k_folds], regressor.hparams.hl_widths, [regressor.hparams.conv_layer_type], [regressor.hparams.pooling], [regressor.hparams.lr], [regressor.hparams.batch_size], epoch_list, regressor.training_accuracy_list, regressor.validation_accuracy_list]
        d2 = Helper.Iterate(d2)
        d2 = Helper.Transpose(d2)
    
        data = {'TimeStamp': "UTC-"+str(utcnow.year)+"-"+str(utcnow.month)+"-"+str(utcnow.day)+"-"+str(utcnow.hour)+"-"+str(utcnow.minute)+"-"+str(utcnow.second),
                'Duration': [duration],
                'Optimizer': [regressor.hparams.optimizer_str],
                'CV Type': [regressor.hparams.cv_type],
                'Split': [regressor.hparams.split],
                'K-Folds': [regressor.hparams.k_folds],
                'HL Widths': [regressor.hparams.hl_widths],
                'Conv Layer Type': [regressor.hparams.conv_layer_type],
                'Pooling': [regressor.hparams.pooling],
                'Learning Rate': [regressor.hparams.lr],
                'Batch Size': [regressor.hparams.batch_size],
                'Epochs': [regressor.hparams.epochs],
                'Training Accuracy': [regressor.training_accuracy_list],
                'Validation Accuracy': [regressor.validation_accuracy_list]
            }

        df = pd.DataFrame(d2, columns= ['TimeStamp', 'Duration', 'Optimizer', 'CV Type', 'Split', 'K-Folds', 'HL Widths', 'Conv Layer Type', 'Pooling', 'Learning Rate', 'Batch Size', 'Epochs', 'Training Accuracy', 'Testing Accuracy'])
        if regressor.hparams.results_path:
            if overwrite:
                df.to_csv(regressor.hparams.results_path, mode='w+', index = False, header=True)
            else:
                df.to_csv(regressor.hparams.results_path, mode='a', index = False, header=False)
        return data
    '''

    @staticmethod
    def _TrainClassifier_NC(graphs, model, hparams):
        """
        Parameters
        ----------
        graphs : list
            The input list of graphs.
        model : GCN Model
            The input classifier model.
        hparams : HParams
            The input hyper-parameters.

        Returns
        -------
        list
            The list of trained model and predictions.

        """
        # Default optimizer
        optimizer = torch.optim.Adam(model.parameters(), lr=0.01)
        if hparams.optimizer_str.lower() == "adadelta":
            optimizer = torch.optim.Adadelta(model.parameters(), eps=hparams.eps, 
                                                lr=hparams.lr, rho=hparams.rho, weight_decay=hparams.weight_decay)
        elif hparams.optimizer_str.lower() == "adagrad":
            optimizer = torch.optim.Adagrad(model.parameters(), eps=hparams.eps, 
                                                lr=hparams.lr, lr_decay=hparams.lr_decay, weight_decay=hparams.weight_decay)
        elif hparams.optimizer_str.lower() == "adam":
            optimizer = torch.optim.Adam(model.parameters(), amsgrad=hparams.amsgrad, betas=hparams.betas, eps=hparams.eps, 
                                                lr=hparams.lr, maximize=hparams.maximize, weight_decay=hparams.weight_decay)
        
        for e in range(hparams.epochs):
            best_val_acc = 0
            best_test_acc = 0
            for i in range(len(graphs)):
                g = graphs[i]
                if not g.ndata:
                    continue
                features = g.ndata['feat']
                labels = g.ndata['label']
                train_mask = g.ndata['train_mask']
                val_mask = g.ndata['val_mask']
                test_mask = g.ndata['test_mask']
                # Forward
                logits = model(g, features)
                
                # Compute prediction
                pred = logits.argmax(1)
                
                # Compute loss
                # Note that you should only compute the losses of the nodes in the training set.
                # Compute loss
                if hparams.loss_function.lower() == "negative log likelihood":
                    logp = F.log_softmax(logits[train_mask], 1)
                    loss = F.nll_loss(logp, labels[train_mask])
                elif hparams.loss_function.lower() == "cross entropy":
                    loss = F.cross_entropy(logits[train_mask], labels[train_mask])
                # Compute accuracy on training/validation/test
                train_acc = (pred[train_mask] == labels[train_mask]).float().mean()
                val_acc = (pred[val_mask] == labels[val_mask]).float().mean()
                test_acc = (pred[test_mask] == labels[test_mask]).float().mean()

                # Save the best validation accuracy and the corresponding test accuracy.
                if val_acc > best_val_acc:
                    best_val_acc = val_acc
                if test_acc > best_test_acc:
                    best_test_acc = test_acc

            # Backward
            optimizer.zero_grad()
            loss.backward()
            optimizer.step()
            if e % 1 == 0:
                print('In epoch {}, loss: {:.3f}, val acc: {:.3f} (best {:.3f}), test acc: {:.3f} (best {:.3f})'.format(
                    e, loss, val_acc, best_val_acc, test_acc, best_test_acc))
        return [model, pred]

    @staticmethod
    def TrainNodeClassifier(hparams, dataset, numLabels, sample):
        """
        Parameters
        ----------
        hparams : TYPE
            DESCRIPTION.
        dataset : TYPE
            DESCRIPTION.
        numLabels : TYPE
            DESCRIPTION.
        sample : TYPE
            DESCRIPTION.

        Returns
        -------
        final_model : TYPE
            DESCRIPTION.

        """
        
        # hparams, dataset, numLabels, sample = item
        # We will consider only the first graph in the dataset.
        graphs = DGL.DatasetGraphs(dataset)
        # Sample a random list from the graphs
        if sample < len(graphs) and sample > 0:
            graphs = random.sample(graphs, sample)
        if len(graphs) == 1:
            i = 0
        elif len(graphs) > 1:
            i = random.randrange(0, len(graphs)-1)
        else: # There are no gaphs in the dataset, return None
            return None
        model = _Classic(graphs[i].ndata['feat'].shape[1], hparams.hl_widths, numLabels)
        final_model, predictions = DGL._TrainNodeClassifier(graphs, model, hparams)
        # Save the entire model
        if hparams.checkpoint_path is not None:
            torch.save(final_model, hparams.checkpoint_path)
        return final_model<|MERGE_RESOLUTION|>--- conflicted
+++ resolved
@@ -1,17 +1,6 @@
-<<<<<<< HEAD
-import topologicpy
-import topologic
-from topologicpy.Dictionary import Dictionary
-=======
->>>>>>> 906170f4
 import os
 import random
 import copy
-<<<<<<< HEAD
-import sys
-import subprocess
-=======
->>>>>>> 906170f4
 os.environ["DGLBACKEND"] = "pytorch"
 
 try:

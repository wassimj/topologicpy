import topologicpy
import topologic
from topologicpy.Wire import Wire
from topologicpy.Topology import Topology
import math
import os

try:
    import numpy as np
except:
    print("Cell - Installing required numpy library.")
    try:
        os.system("pip install numpy")
    except:
        os.system("pip install numpy --user")
    try:
        import numpy as np
        print("Cell - numpy library installed correctly.")
    except:
        raise Exception("Cell - Error: Could not import numpy.")
    
class Cell(Topology):
    @staticmethod
    def Area(cell: topologic.Cell, mantissa: int = 6) -> float:
        """
        Returns the surface area of the input cell.

        Parameters
        ----------
        cell : topologic.Cell
            The cell.
        mantissa : int , optional
            The desired length of the mantissa. The default is 6.

        Returns
        -------
        float
            The surface area of the input cell.

        """
        from topologicpy.Face import Face

        faces = []
        _ = cell.Faces(None, faces)
        area = 0.0
        for aFace in faces:
            area = area + Face.Area(aFace)
        return round(area, mantissa)

    @staticmethod
    def Box(origin: topologic.Vertex = None,
            width: float = 1, length: float = 1, height: float = 1,
            uSides: int = 1, vSides:int = 1, wSides:int = 1,
            direction: list = [0,0,1], placement: str ="center", tolerance: float = 0.0001) -> topologic.Cell:
        """
        Creates a box.

        Parameters
        ----------
        origin : topologic.Vertex , optional
            The origin location of the box. The default is None which results in the box being placed at (0,0,0).
        width : float , optional
            The width of the box. The default is 1.
        length : float , optional
            The length of the box. The default is 1.
        height : float , optional
            The height of the box.
        uSides : int , optional
            The number of sides along the width. The default is 1.
        vSides : int , optional
            The number of sides along the length. The default is 1.
        wSides : int , optional
            The number of sides along the height. The default is 1.
        direction : list , optional
            The vector representing the up direction of the box. The default is [0,0,1].
        placement : str , optional
            The description of the placement of the origin of the box. This can be "bottom", "center", or "lowerleft". It is case insensitive. The default is "center".
        tolerance : float , optional
            The desired tolerance. The default is 0.0001.
        
        Returns
        -------
        topologic.Cell
            The created box.

        """
        return Cell.Prism(origin=origin, width=width, length=length, height=height,
                          uSides=uSides, vSides=vSides, wSides=wSides,
                          direction=direction, placement=placement, tolerance=tolerance)

    @staticmethod
    def ByFaces(faces: list, planarize: bool = False, tolerance: float = 0.0001) -> topologic.Cell:
        """
        Creates a cell from the input list of faces.

        Parameters
        ----------
        faces : list
            The input list of faces.
        planarize : bool, optional
            If set to True, the input faces are planarized before building the cell. Otherwise, they are not. The default is False.
        tolerance : float , optional
            The desired tolerance. The default is 0.0001.

        Returns
        -------
        topologic.Cell
            The created cell.

        """
        from topologicpy.Vertex import Vertex
        from topologicpy.Wire import Wire
        from topologicpy.Face import Face
        from topologicpy.Cluster import Cluster
        from topologicpy.Topology import Topology
        if not isinstance(faces, list):
            print("Cell.ByFaces - Error: The input faces parameter is not a valid list. Returning None.")
            return None
        faceList = [x for x in faces if isinstance(x, topologic.Face)]
        if len(faceList) < 1:
            print("Cell.ByFaces - Error: The input faces parameter does not contain valid faces. Returning None.")
            return None
        # Try the default method
        cell = topologic.Cell.ByFaces(faceList, tolerance)
        if isinstance(cell, topologic.Cell):
            return cell
        
        # Fuse all the vertices first and rebuild the faces
        all_vertices = []
        wires = []
        for f in faceList:
            w = Face.Wire(f)
            wires.append(w)
            all_vertices += Topology.Vertices(w)
        all_vertices = Vertex.Fuse(all_vertices, tolerance=tolerance)
        new_faces = []
        for w in wires:
            face_vertices = []
            for v in Topology.Vertices(w):
                index = Vertex.Index(v, all_vertices, tolerance=tolerance)
                if not index == None:
                    face_vertices.append(all_vertices[index])
            new_w = Wire.ByVertices(face_vertices)
            if isinstance(new_w, topologic.Wire):
                new_f = Face.ByWire(new_w)
                if isinstance(new_f, topologic.Face):
                    new_faces.append(new_f)
        faceList = new_faces
        planarizedList = []
        enlargedList = []
        if planarize:
            planarizedList = [Face.Planarize(f, tolerance=tolerance) for f in faceList]
            enlargedList = [Face.ByOffset(f, offset=-tolerance*10) for f in planarizedList]
            cell = topologic.Cell.ByFaces(enlargedList, tolerance)
            faceList = Topology.SubTopologies(cell, subTopologyType="face")
            finalFaces = []
            for f in faceList:
                centroid = Topology.Centroid(f)
                n = Face.Normal(f)
                v = Topology.Translate(centroid, n[0]*0.01,n[1]*0.01,n[2]*0.01)
                if not Cell.IsInternal(cell, v):
                    finalFaces.append(f)
            finalFinalFaces = []
            for f in finalFaces:
                vertices = Face.Vertices(f)
                w = Wire.Cycles(Face.ExternalBoundary(f), maxVertices=len(vertices))[0]
                f1 = Face.ByWire(w, tolerance=tolerance)
                if isinstance(f1, topologic.Face):
                    finalFinalFaces.append(f1)
            cell = topologic.Cell.ByFaces(finalFinalFaces, tolerance)
            if cell == None:
                print("1. Cell.ByFaces - Error: The operation failed. Returning None.")
                return None
            else:
                return cell
        else:
            cell = topologic.Cell.ByFaces(faces, tolerance)
            if cell == None:
                print("2. Cell.ByFaces - Error: The operation failed. Returning None.")
                return None
            else:
                return cell

    @staticmethod
    def ByShell(shell: topologic.Shell, planarize: bool = False, tolerance: float = 0.0001) -> topologic.Cell:
        """
        Creates a cell from the input shell.

        Parameters
        ----------
        shell : topologic.Shell
            The input shell. The shell must be closed for this method to succeed.
        planarize : bool, optional
            If set to True, the input faces of the input shell are planarized before building the cell. Otherwise, they are not. The default is False.
        tolerance : float , optional
            The desired tolerance. The default is 0.0001.

        Returns
        -------
        topologic.Cell
            The created cell.

        """
        from topologicpy.Topology import Topology
        if not isinstance(shell, topologic.Shell):
            print("Cell.ByShell - Error: The input shell parameter is not a valid topologic shell. Returning None.")
            return None
        faces = Topology.SubTopologies(shell, subTopologyType="face")
        return Cell.ByFaces(faces, planarize=planarize, tolerance=tolerance)
    
    @staticmethod
    def ByThickenedFace(face: topologic.Face, thickness: float = 1.0, bothSides: bool = True, reverse: bool = False,
                            planarize: bool = False, tolerance: float = 0.0001) -> topologic.Cell:
        """
        Creates a cell by thickening the input face.

        Parameters
        ----------
        face : topologic.Face
            The input face to be thickened.
        thickness : float , optional
            The desired thickness. The default is 1.0.
        bothSides : bool
            If True, the cell will be lofted to each side of the face. Otherwise, it will be lofted in the direction of the normal to the input face. The default is True.
        reverse : bool
            If True, the cell will be lofted in the opposite direction of the normal to the face. The default is False.
        planarize : bool, optional
            If set to True, the input faces of the input shell are planarized before building the cell. Otherwise, they are not. The default is False.
        tolerance : float , optional
            The desired tolerance. The default is 0.0001.

        Returns
        -------
        topologic.Cell
            The created cell.

        """
        from topologicpy.Edge import Edge
        from topologicpy.Face import Face
        from topologicpy.Cluster import Cluster
        from topologicpy.Topology import Topology

        if not isinstance(face, topologic.Face):
            print("Cell.ByThickenedFace - Error: The input face parameter is not a valid topologic face. Returning None.")
            return None
        if reverse == True and bothSides == False:
            thickness = -thickness
        faceNormal = Face.Normal(face)
        if bothSides:
            bottomFace = Topology.Translate(face, -faceNormal[0]*0.5*thickness, -faceNormal[1]*0.5*thickness, -faceNormal[2]*0.5*thickness)
            topFace = Topology.Translate(face, faceNormal[0]*0.5*thickness, faceNormal[1]*0.5*thickness, faceNormal[2]*0.5*thickness)
        else:
            bottomFace = face
            topFace = Topology.Translate(face, faceNormal[0]*thickness, faceNormal[1]*thickness, faceNormal[2]*thickness)

        cellFaces = [bottomFace, topFace]
        bottomEdges = []
        _ = bottomFace.Edges(None, bottomEdges)
        for bottomEdge in bottomEdges:
            topEdge = Topology.Translate(bottomEdge, faceNormal[0]*thickness, faceNormal[1]*thickness, faceNormal[2]*thickness)
            sideEdge1 = Edge.ByVertices([bottomEdge.StartVertex(), topEdge.StartVertex()], tolerance=tolerance, verbose=False)
            sideEdge2 = Edge.ByVertices([bottomEdge.EndVertex(), topEdge.EndVertex()], tolerance=tolerance, verbose=False)
            cellWire = Topology.SelfMerge(Cluster.ByTopologies([bottomEdge, sideEdge1, topEdge, sideEdge2]), tolerance=tolerance)
            cellFaces.append(Face.ByWire(cellWire, tolerance=tolerance))
        return Cell.ByFaces(cellFaces, planarize=planarize, tolerance=tolerance)

    @staticmethod
    def ByThickenedShell(shell: topologic.Shell, direction: list = [0,0,1], thickness: float = 1.0, bothSides: bool = True, reverse: bool = False,
                            planarize: bool = False, tolerance: float = 0.0001) -> topologic.Cell:
        """
        Creates a cell by thickening the input shell. The shell must be open.

        Parameters
        ----------
        shell : topologic.Shell
            The input shell to be thickened.
        thickness : float , optional
            The desired thickness. The default is 1.0.
        bothSides : bool
            If True, the cell will be lofted to each side of the shell. Otherwise, it will be lofted along the input direction. The default is True.
        reverse : bool
            If True, the cell will be lofted along the opposite of the input direction. The default is False.
        planarize : bool, optional
            If set to True, the input faces of the input shell are planarized before building the cell. Otherwise, they are not. The default is False.
        tolerance : float , optional
            The desired tolerance. The default is 0.0001.

        Returns
        -------
        topologic.Cell
            The created cell.

        """
        from topologicpy.Edge import Edge
        from topologicpy.Wire import Wire
        from topologicpy.Face import Face
        from topologicpy.Shell import Shell
        from topologicpy.Cluster import Cluster
        from topologicpy.Topology import Topology
        if not isinstance(shell, topologic.Shell):
            print("Cell.ByThickenedShell - Error: The input shell parameter is not a valid topologic Shell. Returning None.")
            return None
        if reverse == True and bothSides == False:
            thickness = -thickness
        if bothSides:
            bottomShell = Topology.Translate(shell, -direction[0]*0.5*thickness, -direction[1]*0.5*thickness, -direction[2]*0.5*thickness)
            topShell = Topology.Translate(shell, direction[0]*0.5*thickness, direction[1]*0.5*thickness, direction[2]*0.5*thickness)
        else:
            bottomShell = shell
            topShell = Topology.Translate(shell, direction[0]*thickness, direction[1]*thickness, direction[2]*thickness)
        cellFaces = Shell.Faces(bottomShell) + Shell.Faces(topShell)
        bottomWire = Shell.ExternalBoundary(bottomShell, tolerance=tolerance)
        bottomEdges = Wire.Edges(bottomWire)
        for bottomEdge in bottomEdges:
            topEdge = Topology.Translate(bottomEdge, direction[0]*thickness, direction[1]*thickness, direction[2]*thickness)
            sideEdge1 = Edge.ByVertices([Edge.StartVertex(bottomEdge), Edge.StartVertex(topEdge)], tolerance=tolerance, verbose=False)
            sideEdge2 = Edge.ByVertices([Edge.EndVertex(bottomEdge), Edge.EndVertex(topEdge)], tolerance=tolerance, verbose=False)
            cellWire = Topology.SelfMerge(Cluster.ByTopologies([bottomEdge, sideEdge1, topEdge, sideEdge2]), tolerance=tolerance)
            cellFace = Face.ByWire(cellWire, tolerance=tolerance)
            cellFaces.append(cellFace)
        return Cell.ByFaces(cellFaces, planarize=planarize, tolerance=tolerance)
    
    @staticmethod
    def ByWires(wires: list, close: bool = False, triangulate: bool = True, planarize: bool = False, mantissa: int = 6, tolerance: float = 0.0001) -> topologic.Cell:
        """
        Creates a cell by lofting through the input list of wires.

        Parameters
        ----------
        wires : topologic.Wire
            The input list of wires.
        close : bool , optional
            If set to True, the last wire in the list of input wires will be connected to the first wire in the list of input wires. The default is False.
        triangulate : bool , optional
            If set to True, the faces will be triangulated. The default is True.
        mantissa : int , optional
            The desired length of the mantissa. The default is 6.
        tolerance : float , optional
            The desired tolerance. The default is 0.0001.

        Raises
        ------
        Exception
            Raises an exception if the two wires in the list do not have the same number of edges.

        Returns
        -------
        topologic.Cell
            The created cell.

        """
        from topologicpy.Vertex import Vertex
        from topologicpy.Edge import Edge
        from topologicpy.Wire import Wire
        from topologicpy.Face import Face
        from topologicpy.Shell import Shell
        from topologicpy.Cluster import Cluster
        from topologicpy.Topology import Topology
        from topologicpy.Dictionary import Dictionary

        def cleanup(f):
            origin = Topology.Centroid(f)
            normal = Face.Normal(f)
            flatFace = Topology.Flatten(f, origin=origin, direction=normal)
            world_origin = Vertex.ByCoordinates(0,0,0)
            # Retrieve the needed transformations
            dictionary = Topology.Dictionary(flatFace)
            xTran = Dictionary.ValueAtKey(dictionary,"x")
            yTran = Dictionary.ValueAtKey(dictionary,"y")
            zTran = Dictionary.ValueAtKey(dictionary,"z")
            phi = Dictionary.ValueAtKey(dictionary,"phi")
            theta = Dictionary.ValueAtKey(dictionary,"theta")

            f = Topology.Rotate(f, origin=world_origin, x=0, y=1, z=0, degree=theta)
            f = Topology.Rotate(f, origin=world_origin, x=0, y=0, z=1, degree=phi)
            f = Topology.Translate(f, xTran, yTran, zTran)
            return f

        if not isinstance(wires, list):
            print("Cell.ByWires - Error: The input wires parameter is not a valid list. Returning None.")
            return None
        wires = [w for w in wires if isinstance(w, topologic.Wire)]
        if len(wires) < 2:
            print("Cell.ByWires - Error: The input wires parameter contains less than two valid topologic wires. Returning None.")
            return None
        faces = [Face.ByWire(wires[0], tolerance=tolerance), Face.ByWire(wires[-1], tolerance=tolerance)]
        if close == True:
            faces.append(Face.ByWire(wires[0], tolerance=tolerance))
        if triangulate == True:
            triangles = []
            for face in faces:
                if len(Topology.Vertices(face)) > 3:
                    triangles += Face.Triangulate(face, tolerance=tolerance)
                else:
                    triangles += [face]
            faces = triangles
        for i in range(len(wires)-1):
            wire1 = wires[i]
            wire2 = wires[i+1]
            w1_edges = []
            _ = wire1.Edges(None, w1_edges)
            w2_edges = []
            _ = wire2.Edges(None, w2_edges)
            if len(w1_edges) != len(w2_edges):
                print("Cell.ByWires - Error: The input wires parameter contains wires with different number of edges. Returning None.")
                return None
            if triangulate == True:
                for j in range (len(w1_edges)):
                    e1 = w1_edges[j]
                    e2 = w2_edges[j]
                    e3 = None
                    e4 = None
                    try:
                        e3 = Edge.ByVertices([e1.StartVertex(), e2.StartVertex()], tolerance=tolerance, verbose=False)
                    except:
                        try:
                            e4 = Edge.ByVertices([e1.EndVertex(), e2.EndVertex()], tolerance=tolerance, verbose=False)
                            faces.append(Face.ByWire(Wire.ByEdges([e1, e2, e4], tolerance=tolerance), tolerance=tolerance))
                        except:
                            pass
                    try:
                        e4 = Edge.ByVertices([e1.EndVertex(), e2.EndVertex()], tolerance=tolerance, verbose=False)
                    except:
                        try:
                            e3 = Edge.ByVertices([e1.StartVertex(), e2.StartVertex()], tolerance=tolerance, verbose=False)
                            faces.append(Face.ByWire(Wire.ByEdges([e1, e2, e3], tolerance=tolerance), tolerance=tolerance))
                        except:
                            pass
                    if e3 and e4:
                        e5 = Edge.ByVertices([e1.StartVertex(), e2.EndVertex()], tolerance=tolerance, verbose=False)
                        faces.append(Face.ByWire(Wire.ByEdges([e1, e5, e4], tolerance=tolerance), tolerance=tolerance))
                        faces.append(Face.ByWire(Wire.ByEdges([e2, e5, e3], tolerance=tolerance), tolerance=tolerance))
            else:
                for j in range (len(w1_edges)):
                    e1 = w1_edges[j]
                    e2 = w2_edges[j]
                    e3 = None
                    e4 = None
                    try:
                        e3 = Edge.ByVertices([e1.StartVertex(), e2.StartVertex()], tolerance=tolerance, verbose=False)
                    except:
                        try:
                            e4 = Edge.ByVertices([e1.EndVertex(), e2.EndVertex()], tolerance=tolerance, verbose=False)
                        except:
                            pass
                    try:
                        e4 = Edge.ByVertices([e1.EndVertex(), e2.EndVertex()], tolerance=tolerance, verbose=False)
                    except:
                        try:
                            e3 = Edge.ByVertices([e1.StartVertex(), e2.StartVertex()], tolerance=tolerance, verbose=False)
                        except:
                            pass
                    if e3 and e4:
                        try:
                            faces.append(Face.ByWire(Wire.ByEdges([e1, e4, e2, e3], tolerance=tolerance), tolerance=tolerance))
                        except:
                            faces.append(Face.ByWire(Wire.ByEdges([e1, e3, e2, e4], tolerance=tolerance), tolerance=tolerance))
                    elif e3:
                            faces.append(Face.ByWire(Wire.ByEdges([e1, e3, e2], tolerance=tolerance), tolerance=tolerance))
                    elif e4:
                            faces.append(Face.ByWire(Wire.ByEdges([e1, e4, e2], tolerance=tolerance), tolerance=tolerance))
        cell = Cell.ByFaces(faces, planarize=planarize, tolerance=tolerance)
        if not cell:
            shell = Shell.ByFaces(faces, tolerance=tolerance)
            if isinstance(shell, topologic.Shell):
                geom = Topology.Geometry(shell, mantissa=mantissa)
                cell = Topology.ByGeometry(geom['vertices'], geom['edges'], geom['faces'])
            if not isinstance(cell, topologic.Cell):
                print("Cell.ByWires - Error: Could not create a cell. Returning None.")
                return None
        return cell

    @staticmethod
    def ByWiresCluster(cluster: topologic.Cluster, close: bool = False, triangulate: bool = True, planarize: bool = False, tolerance: float = 0.0001) -> topologic.Cell:
        """
        Creates a cell by lofting through the input cluster of wires.

        Parameters
        ----------
        cluster : topologic.Cluster
            The input Cluster of wires.
        close : bool , optional
            If set to True, the last wire in the cluster of input wires will be connected to the first wire in the cluster of input wires. The default is False.
        triangulate : bool , optional
            If set to True, the faces will be triangulated. The default is True.
        tolerance : float , optional
            The desired tolerance. The default is 0.0001.

        Raises
        ------
        Exception
            Raises an exception if the two wires in the list do not have the same number of edges.

        Returns
        -------
        topologic.Cell
            The created cell.

        """
        if not isinstance(cluster, topologic.Cluster):
            print("Cell.ByWiresCluster - Error: The input cluster parameter is not a valid topologic cluster. Returning None.")
            return None
        wires = []
        _ = cluster.Wires(None, wires)
        return Cell.ByWires(wires, close=close, triangulate=triangulate, planarize=planarize, tolerance=tolerance)

    @staticmethod
    def Compactness(cell: topologic.Cell, reference = "sphere", mantissa: int = 6) -> float:
        """
        Returns the compactness measure of the input cell. If the reference is "sphere", this is also known as 'sphericity' (https://en.wikipedia.org/wiki/Sphericity).

        Parameters
        ----------
        cell : topologic.Cell
            The input cell.
        reference : str , optional
            The desired reference to which to compare this compactness. The options are "sphere" and "cube". It is case insensitive. The default is "sphere".
        mantissa : int , optional
            The desired length of the mantissa. The default is 6.

        Raises
        ------
        Exception
            Raises an exception if the resulting surface area is negative. This can occur if the cell is degenerate or has flipped face normals.

        Returns
        -------
        float
            The compactness of the input cell.

        """
        from topologicpy.Face import Face
        faces = []
        _ = cell.Faces(None, faces)
        area = 0.0
        for aFace in faces:
            area = area + abs(Face.Area(aFace))
        volume = abs(topologic.CellUtility.Volume(cell))
        compactness  = 0
        #From https://en.wikipedia.org/wiki/Sphericity
        if area > 0:
            if reference.lower() == "sphere":
                compactness = (((math.pi)**(1/3))*((6*volume)**(2/3)))/area
            else:
                compactness = 6*(volume**(2/3))/area
        else:
            raise Exception("Error: Cell.Compactness: Cell surface area is not positive")
        return round(compactness, mantissa)
    
    @staticmethod
    def Cone(origin: topologic.Vertex = None, baseRadius: float = 0.5, topRadius: float = 0, height: float = 1, uSides: int = 16, vSides: int = 1, direction: list = [0,0,1],
                 dirZ: float = 1, placement: str = "center", tolerance: float = 0.0001) -> topologic.Cell:
        """
        Creates a cone.

        Parameters
        ----------
        origin : topologic.Vertex , optional
            The location of the origin of the cone. The default is None which results in the cone being placed at (0,0,0).
        baseRadius : float , optional
            The radius of the base circle of the cone. The default is 0.5.
        topRadius : float , optional
            The radius of the top circle of the cone. The default is 0.
        height : float , optional
            The height of the cone. The default is 1.
        sides : int , optional
            The number of sides of the cone. The default is 16.
        direction : list , optional
            The vector representing the up direction of the cone. The default is [0,0,1].
        placement : str , optional
            The description of the placement of the origin of the cone. This can be "bottom", "center", or "lowerleft". It is case insensitive. The default is "center".
        tolerance : float , optional
            The desired tolerance. The default is 0.0001.

        Returns
        -------
        topologic.Cell
            The created cone.

        """
        from topologicpy.Vertex import Vertex
        from topologicpy.Wire import Wire
        from topologicpy.Face import Face
        from topologicpy.Shell import Shell
        from topologicpy.Cluster import Cluster
        from topologicpy.Topology import Topology
        def createCone(baseWire, topWire, baseVertex, topVertex, tolerance):
            if baseWire == None and topWire == None:
                raise Exception("Cell.Cone - Error: Both radii of the cone cannot be zero at the same time")
            elif baseWire == None:
                apex = baseVertex
                wire = topWire
            elif topWire == None:
                apex = topVertex
                wire = baseWire
            else:
                return topologic.CellUtility.ByLoft([baseWire, topWire])
            vertices = []
            _ = wire.Vertices(None,vertices)
            faces = [Face.ByWire(wire, tolerance=tolerance)]
            for i in range(0, len(vertices)-1):
                w = Wire.ByVertices([apex, vertices[i], vertices[i+1]])
                f = Face.ByWire(w, tolerance=tolerance)
                faces.append(f)
            w = Wire.ByVertices([apex, vertices[-1], vertices[0]])
            f = Face.ByWire(w, tolerance=tolerance)
            faces.append(f)
            return Cell.ByFaces(faces, tolerance=tolerance)
        if not origin:
            origin = Vertex.ByCoordinates(0,0,0)
        if not isinstance(origin, topologic.Vertex):
            print("Cell.Cone - Error: The input origin parameter is not a valid topologic vertex. Returning None.")
            return None
        xOffset = 0
        yOffset = 0
        zOffset = 0
        if placement.lower() == "center":
            xOffset = 0
            yOffset = 0
            zOffset = -height*0.5
        elif placement.lower() == "lowerleft":
            xOffset = max(baseRadius, topRadius)
            yOffset = max(baseRadius, topRadius)
            zOffset = 0

        baseZ = origin.Z() + zOffset
        topZ = origin.Z() + zOffset + height
        baseV = []
        topV = []
        for i in range(uSides):
            angle = math.radians(360/uSides)*i
            if baseRadius > 0:
                baseX = math.sin(angle)*baseRadius + origin.X() + xOffset
                baseY = math.cos(angle)*baseRadius + origin.Y() + yOffset
                baseZ = origin.Z() + zOffset
                baseV.append(Vertex.ByCoordinates(baseX,baseY,baseZ))
            if topRadius > 0:
                topX = math.sin(angle)*topRadius + origin.X() + xOffset
                topY = math.cos(angle)*topRadius + origin.Y() + yOffset
                topV.append(Vertex.ByCoordinates(topX,topY,topZ))
        if baseRadius > 0:
            baseWire = Wire.ByVertices(baseV)
        else:
            baseWire = None
        if topRadius > 0:
            topWire = Wire.ByVertices(topV)
        else:
            topWire = None
        baseVertex = Vertex.ByCoordinates(origin.X()+xOffset, origin.Y()+yOffset, origin.Z()+zOffset)
        topVertex = Vertex.ByCoordinates(origin.X()+xOffset, origin.Y()+yOffset, origin.Z()+zOffset+height)
        cone = createCone(baseWire, topWire, baseVertex, topVertex, tolerance)
        if cone == None:
            print("Cell.Cone - Error: Could not create a cone. Returning None.")
            return None
        
        if vSides > 1:
            cutting_planes = []
            baseX = origin.X() + xOffset
            baseY = origin.Y() + yOffset
            size = max(baseRadius, topRadius)*3
            for i in range(1, vSides):
                baseZ = origin.Z() + zOffset + float(height)/float(vSides)*i
                tool_origin = Vertex.ByCoordinates(baseX, baseY, baseZ)
                cutting_planes.append(Face.ByWire(Wire.Rectangle(origin=tool_origin, width=size, length=size), tolerance=tolerance))
            cutting_planes_cluster = Cluster.ByTopologies(cutting_planes)
            shell = Cell.Shells(cone)[0]
            shell = shell.Slice(cutting_planes_cluster)
            cone = Cell.ByShell(shell)
        x1 = origin.X()
        y1 = origin.Y()
        z1 = origin.Z()
        x2 = origin.X() + direction[0]
        y2 = origin.Y() + direction[1]
        z2 = origin.Z() + direction[2]
        dx = x2 - x1
        dy = y2 - y1
        dz = z2 - z1    
        dist = math.sqrt(dx**2 + dy**2 + dz**2)
        phi = math.degrees(math.atan2(dy, dx)) # Rotation around Y-Axis
        if dist < 0.0001:
            theta = 0
        else:
            theta = math.degrees(math.acos(dz/dist)) # Rotation around Z-Axis
        cone = Topology.Rotate(cone, origin, 0, 1, 0, theta)
        cone = Topology.Rotate(cone, origin, 0, 0, 1, phi)
        return cone
  
    @staticmethod
    def ContainmentStatus(cell: topologic.Cell, vertex: topologic.Vertex, tolerance: float = 0.0001) -> int:
        """
        Returns the containment status of the input vertex in relationship to the input cell

        Parameters
        ----------
        cell : topologic.Cell
            The input cell.
        vertex : topologic.Vertex
            The input vertex.
        tolerance : float , optional
            The desired tolerance. The default is 0.0001.

        Returns
        -------
        int
            Returns 0 if the vertex is inside, 1 if it is on the boundary of, and 2 if it is outside the input cell.

        """
        if not isinstance(cell, topologic.Cell):
            print("Cell.ContainmentStatus - Error: The input cell parameter is not a valid topologic cell. Returning None.")
            return None
        if not isinstance(vertex, topologic.Vertex):
            print("Cell.ContainmentStatus - Error: The input vertex parameter is not a valid topologic vertex. Returning None.")
            return None
        try:
            status = topologic.CellUtility.Contains(cell, vertex, tolerance)
            if status == 0:
                return 0
            elif status == 1:
                return 1
            else:
                return 2
        except:
            print("Cell.ContainmentStatus - Error: Could not determine containment status. Returning None.")
            return None
 
    @staticmethod
    def Cylinder(origin: topologic.Vertex = None, radius: float = 0.5, height: float = 1, uSides: int = 16, vSides:int = 1, direction: list = [0,0,1],
                     placement: str = "center", tolerance: float = 0.0001) -> topologic.Cell:
        """
        Creates a cylinder.

        Parameters
        ----------
        origin : topologic.Vertex , optional
            The location of the origin of the cylinder. The default is None which results in the cylinder being placed at (0,0,0).
        radius : float , optional
            The radius of the cylinder. The default is 0.5.
        height : float , optional
            The height of the cylinder. The default is 1.
        uSides : int , optional
            The number of circle segments of the cylinder. The default is 16.
        vSides : int , optional
            The number of vertical segments of the cylinder. The default is 1.
        direction : list , optional
            The vector representing the up direction of the cylinder. The default is [0,0,1].
        placement : str , optional
            The description of the placement of the origin of the cylinder. This can be "bottom", "center", or "lowerleft". It is case insensitive. The default is "bottom".
        tolerance : float , optional
            The desired tolerance. The default is 0.0001.

        Returns
        -------
        topologic.Cell
            The created cell.

        """
        from topologicpy.Vertex import Vertex
        from topologicpy.Face import Face
        from topologicpy.CellComplex import CellComplex
        from topologicpy.Cluster import Cluster
        from topologicpy.Topology import Topology
        if not origin:
            origin = Vertex.ByCoordinates(0,0,0)
        if not isinstance(origin, topologic.Vertex):
            print("Cell.Cylinder - Error: The input origin parameter is not a valid topologic vertex. Returning None.")
            return None
        xOffset = 0
        yOffset = 0
        zOffset = 0
        if placement.lower() == "center":
            zOffset = -height*0.5
        elif placement.lower() == "lowerleft":
            xOffset = radius
            yOffset = radius
        circle_origin = Vertex.ByCoordinates(origin.X() + xOffset, origin.Y() + yOffset, origin.Z() + zOffset)
        
        baseWire = Wire.Circle(origin=circle_origin, radius=radius, sides=uSides, fromAngle=0, toAngle=360, close=True, direction=[0,0,1], placement="center", tolerance=tolerance)
        baseFace = Face.ByWire(baseWire, tolerance=tolerance)
        cylinder = Cell.ByThickenedFace(face=baseFace, thickness=height, bothSides=False, reverse=False,
                            tolerance=tolerance)
        if vSides > 1:
            cutting_planes = []
            baseX = origin.X() + xOffset
            baseY = origin.Y() + yOffset
            size = radius*3
            for i in range(1, vSides):
                baseZ = origin.Z() + zOffset + float(height)/float(vSides)*i
                tool_origin = Vertex.ByCoordinates(baseX, baseY, baseZ)
                cutting_planes.append(Face.ByWire(Wire.Rectangle(origin=tool_origin, width=size, length=size), tolerance=tolerance))
            cutting_planes_cluster = Cluster.ByTopologies(cutting_planes)
            cylinder = CellComplex.ExternalBoundary(cylinder.Slice(cutting_planes_cluster))

        x1 = origin.X()
        y1 = origin.Y()
        z1 = origin.Z()
        x2 = origin.X() + direction[0]
        y2 = origin.Y() + direction[1]
        z2 = origin.Z() + direction[2]
        dx = x2 - x1
        dy = y2 - y1
        dz = z2 - z1    
        dist = math.sqrt(dx**2 + dy**2 + dz**2)
        phi = math.degrees(math.atan2(dy, dx)) # Rotation around Y-Axis
        if dist < 0.0001:
            theta = 0
        else:
            theta = math.degrees(math.acos(dz/dist)) # Rotation around Z-Axis
        cylinder = Topology.Rotate(cylinder, origin, 0, 1, 0, theta)
        cylinder = Topology.Rotate(cylinder, origin, 0, 0, 1, phi)
        return cylinder
    
    @staticmethod
    def Decompose(cell: topologic.Cell, tiltAngle: float = 10, tolerance: float = 0.0001) -> dict:
        """
        Decomposes the input cell into its logical components. This method assumes that the positive Z direction is UP.

        Parameters
        ----------
        cell : topologic.Cell
            the input cell.
        tiltAngle : float , optional
            The threshold tilt angle in degrees to determine if a face is vertical, horizontal, or tilted. The tilt angle is measured from the nearest cardinal direction. The default is 10.
        tolerance : float , optional
            The desired tolerance. The default is 0.0001.

        Returns
        -------
        dictionary
            A dictionary with the following keys and values:
            1. "verticalFaces": list of vertical faces
            2. "topHorizontalFaces": list of top horizontal faces
            3. "bottomHorizontalFaces": list of bottom horizontal faces
            4. "inclinedFaces": list of inclined faces
            5. "verticalApertures": list of vertical apertures
            6. "topHorizontalApertures": list of top horizontal apertures
            7. "bottomHorizontalApertures": list of bottom horizontal apertures
            8. "inclinedApertures": list of inclined apertures

        """
        from topologicpy.Face import Face
        from topologicpy.Vector import Vector
        from topologicpy.Aperture import Aperture
        from topologicpy.Topology import Topology
        from numpy import arctan, pi, signbit, arctan2, rad2deg

        def angleCode(f, up, tiltAngle):
            dirA = Face.NormalAtParameters(f)
            ang = round(Vector.Angle(dirA, up), 2)
            if abs(ang - 90) < tiltAngle:
                code = 0
            elif abs(ang) < tiltAngle:
                code = 1
            elif abs(ang - 180) < tiltAngle:
                code = 2
            else:
                code = 3
            return code

        def getApertures(topology):
            apTopologies = []
            apertures = Topology.Apertures(topology)
            if isinstance(apertures, list):
                for aperture in apertures:
                    apTopologies.append(Aperture.Topology(aperture))
            return apTopologies

        if not isinstance(cell, topologic.Cell):
            print("Cell.Decompose - Error: The input cell parameter is not a valid topologic cell. Returning None.")
            return None
        verticalFaces = []
        topHorizontalFaces = []
        bottomHorizontalFaces = []
        inclinedFaces = []
        verticalApertures = []
        topHorizontalApertures = []
        bottomHorizontalApertures = []
        inclinedApertures = []
        tiltAngle = abs(tiltAngle)
        faces = Cell.Faces(cell)
        zList = []
        for f in faces:
            zList.append(f.Centroid().Z())
        zMin = min(zList)
        zMax = max(zList)
        up = [0,0,1]
        for aFace in faces:
            aCode = angleCode(aFace, up, tiltAngle)

            if aCode == 0:
                verticalFaces.append(aFace)
                verticalApertures += getApertures(aFace)
            elif aCode == 1:
                if abs(aFace.Centroid().Z() - zMin) < tolerance:
                    bottomHorizontalFaces.append(aFace)
                    bottomHorizontalApertures += getApertures(aFace)
                else:
                    topHorizontalFaces.append(aFace)
                    topHorizontalApertures += getApertures(aFace)
            elif aCode == 2:
                if abs(aFace.Centroid().Z() - zMax) < tolerance:
                    topHorizontalFaces.append(aFace)
                    topHorizontalApertures += getApertures(aFace)
                else:
                    bottomHorizontalFaces.append(aFace)
                    bottomHorizontalApertures += getApertures(aFace)
            elif aCode == 3:
                inclinedFaces.append(aFace)
                inclinedApertures += getApertures(aFace)
        d = {
            "verticalFaces" : verticalFaces,
            "topHorizontalFaces" : topHorizontalFaces,
            "bottomHorizontalFaces" : bottomHorizontalFaces,
            "inclinedFaces" : inclinedFaces,
            "verticalApertures" : verticalApertures,
            "topHorizontalApertures" : topHorizontalApertures,
            "bottomHorizontalApertures" : bottomHorizontalApertures,
            "inclinedApertures" : inclinedApertures
            }
        return d

    @staticmethod
    def Edges(cell: topologic.Cell) -> list:
        """
        Returns the edges of the input cell.

        Parameters
        ----------
        cell : topologic.Cell
            The input cell.

        Returns
        -------
        list
            The list of edges.

        """ 
        if not isinstance(cell, topologic.Cell):
            print("Cell.Edges - Error: The input cell parameter is not a valid topologic cell. Returning None.")
            return None
        edges = []
        _ = cell.Edges(None, edges)
        return edges

    @staticmethod
    def ExternalBoundary(cell: topologic.Cell) -> topologic.Shell:
        """
        Returns the external boundary of the input cell.

        Parameters
        ----------
        cell : topologic.Cell
            The input cell.

        Returns
        -------
        topologic.Shell
            The external boundary of the input cell.

        """

        if not isinstance(cell, topologic.Cell):
            print("Cell.ExternalBoundary - Error: The input cell parameter is not a valid topologic cell. Returning None.")
            return None
        try:
            return cell.ExternalBoundary()
        except:
            print("Cell.ExternalBoundary - Error: Could not compute the external boundary. Returning None.")
            return None
    
    @staticmethod
    def Faces(cell: topologic.Cell) -> list:
        """
        Returns the faces of the input cell.

        Parameters
        ----------
        cell : topologic.Cell
            The input cell.

        Returns
        -------
        list
            The list of faces.

        """
        if not isinstance(cell, topologic.Cell):
            print("Cell.Faces - Error: The input cell parameter is not a valid topologic cell. Returning None.")
            return None
        faces = []
        _ = cell.Faces(None, faces)
        return faces

    @staticmethod
    def Hyperboloid(origin: topologic.Cell = None, baseRadius: float = 0.5, topRadius: float = 0.5, height: float = 1, sides: int = 16, direction: list = [0,0,1],
                        twist: float = 360, placement: str = "center", tolerance: float = 0.0001) -> topologic.Cell:
        """
        Creates a hyperboloid.

        Parameters
        ----------
        origin : topologic.Vertex , optional
            The location of the origin of the hyperboloid. The default is None which results in the hyperboloid being placed at (0,0,0).
        baseRadius : float , optional
            The radius of the base circle of the hyperboloid. The default is 0.5.
        topRadius : float , optional
            The radius of the top circle of the hyperboloid. The default is 0.5.
        height : float , optional
            The height of the cone. The default is 1.
        sides : int , optional
            The number of sides of the cone. The default is 16.
        direction : list , optional
            The vector representing the up direction of the hyperboloid. The default is [0,0,1].
        twist : float , optional
            The angle to twist the base cylinder. The default is 360.
        placement : str , optional
            The description of the placement of the origin of the hyperboloid. This can be "bottom", "center", or "lowerleft". It is case insensitive. The default is "center".
        tolerance : float , optional
            The desired tolerance. The default is 0.0001.

        Returns
        -------
        topologic.Cell
            The created hyperboloid.

        """
        from topologicpy.Cluster import Cluster
        from topologicpy.Vertex import Vertex
        from topologicpy.Face import Face
        from topologicpy.Topology import Topology

        def createHyperboloid(baseVertices, topVertices, tolerance):
            baseWire = Wire.ByVertices(baseVertices, close=True)
            topWire = Wire.ByVertices(topVertices, close=True)
            baseFace = Face.ByWire(baseWire, tolerance=tolerance)
            topFace = Face.ByWire(topWire, tolerance=tolerance)
            faces = [baseFace, topFace]
            for i in range(0, len(baseVertices)-1):
                w = Wire.ByVertices([baseVertices[i], topVertices[i], topVertices[i+1]], close=True)
                f = Face.ByWire(w, tolerance=tolerance)
                faces.append(f)
                w = Wire.ByVertices([baseVertices[i+1], baseVertices[i], topVertices[i+1]], close=True)
                f = Face.ByWire(w, tolerance=tolerance)
                faces.append(f)
            w = Wire.ByVertices([baseVertices[-1], topVertices[-1], topVertices[0]], close=True)
            f = Face.ByWire(w, tolerance=tolerance)
            faces.append(f)
            w = Wire.ByVertices([baseVertices[0], baseVertices[-1], topVertices[0]], close=True)
            f = Face.ByWire(w, tolerance=tolerance)
            faces.append(f)
            returnTopology = Cell.ByFaces(faces, tolerance=tolerance)
            if returnTopology == None:
                returnTopology = Cluster.ByTopologies(faces)
            return returnTopology
        
        if not origin:
            origin = Vertex.ByCoordinates(0,0,0)
        if not isinstance(origin, topologic.Vertex):
            print("Cell.Hyperboloid - Error: The input origin parameter is not a valid topologic vertex. Returning None.")
            return None
        baseV = []
        topV = []
        xOffset = 0
        yOffset = 0
        zOffset = 0
        if placement.lower() == "center":
            zOffset = -height*0.5
        elif placement.lower() == "lowerleft":
            xOffset = max(baseRadius, topRadius)
            yOffset = max(baseRadius, topRadius)
        baseZ = origin.Z() + zOffset
        topZ = origin.Z() + zOffset + height
        for i in range(sides):
            angle = math.radians(360/sides)*i
            if baseRadius > 0:
                baseX = math.sin(angle+math.radians(twist))*baseRadius + origin.X() + xOffset
                baseY = math.cos(angle+math.radians(twist))*baseRadius + origin.Y() + yOffset
                baseZ = origin.Z() + zOffset
                baseV.append(Vertex.ByCoordinates(baseX,baseY,baseZ))
            if topRadius > 0:
                topX = math.sin(angle-math.radians(twist))*topRadius + origin.X() + xOffset
                topY = math.cos(angle-math.radians(twist))*topRadius + origin.Y() + yOffset
                topV.append(Vertex.ByCoordinates(topX,topY,topZ))

        hyperboloid = createHyperboloid(baseV, topV, tolerance)
        if hyperboloid == None:
            print("Cell.Hyperboloid - Error: Could not create a hyperboloid. Returning None.")
            return None
        x1 = origin.X()
        y1 = origin.Y()
        z1 = origin.Z()
        x2 = origin.X() + direction[0]
        y2 = origin.Y() + direction[1]
        z2 = origin.Z() + direction[2]
        dx = x2 - x1
        dy = y2 - y1
        dz = z2 - z1    
        dist = math.sqrt(dx**2 + dy**2 + dz**2)
        phi = math.degrees(math.atan2(dy, dx)) # Rotation around Y-Axis
        if dist < 0.0001:
            theta = 0
        else:
            theta = math.degrees(math.acos(dz/dist)) # Rotation around Z-Axis
        hyperboloid = Topology.Rotate(hyperboloid, origin, 0, 1, 0, theta)
        hyperboloid = Topology.Rotate(hyperboloid, origin, 0, 0, 1, phi)
        return hyperboloid
    
    @staticmethod
    def InternalBoundaries(cell: topologic.Cell) -> list:
        """
        Returns the internal boundaries of the input cell.

        Parameters
        ----------
        cell : topologic.Cell
            The input cell.

        Returns
        -------
        list
            The list of internal boundaries ([topologic.Shell]).

        """
        shells = []
        _ = cell.InternalBoundaries(shells)
        return shells
    
    @staticmethod
    def InternalVertex(cell: topologic.Cell, tolerance: float = 0.0001):
        """
        Creates a vertex that is guaranteed to be inside the input cell.

        Parameters
        ----------
        cell : topologic.Cell
            The input cell.
        tolerance : float , optional
            The desired tolerance. The default is 0.0001.

        Returns
        -------
        topologic.Vertex
            The internal vertex.

        """

        if not isinstance(cell, topologic.Cell):
            print("Cell.InternalVertex - Error: The input cell parameter is not a valid topologic cell. Returning None.")
            return None
        try:
            return topologic.CellUtility.InternalVertex(cell, tolerance)
        except:
            print("Cell.InternalVertex - Error: Could not create an internal vertex. Returning None.")
            return None
    
    @staticmethod
    def IsInside(cell: topologic.Cell, vertex: topologic.Vertex, tolerance: float = 0.0001) -> bool:
        """
        DEPRECATED METHOD. DO NOT USE. INSTEAD USE Cell.IsInternal.
        """
        print("Cell.IsInside - Warning: Deprecated method. This method will be removed in the future. Instead, use Cell.IsInternal.")
        return Cell.IsInternal(cell=cell, vertex=vertex, tolerance=tolerance)
    
    @staticmethod
    def IsInternal(cell: topologic.Cell, vertex: topologic.Vertex, tolerance: float = 0.0001) -> bool:
        """
        Returns True if the input vertex is an internal vertex of the input cell. Returns False otherwise.

        Parameters
        ----------
        cell : topologic.Cell
            The input cell.
        vertex : topologic.Vertex
            The input vertex.
        tolerance : float , optional
            The desired tolerance. The default is 0.0001.

        Returns
        -------
        bool
            Returns True if the input vertex is inside the input cell. Returns False otherwise.

        """
        if not isinstance(cell, topologic.Cell):
            print("Cell.IsInternal - Error: The input cell parameter is not a valid topologic cell. Returning None.")
            return None
        if not isinstance(vertex, topologic.Vertex):
            print("Cell.IsInternal - Error: The input vertex parameter is not a valid topologic vertex. Returning None.")
            return None
        try:
            return (topologic.CellUtility.Contains(cell, vertex, tolerance) == 0)
        except:
            print("Cell.IsInternal - Error: Could not determine if the input vertex is inside the input cell. Returning None.")
            return None
    
    @staticmethod
    def IsOnBoundary(cell: topologic.Cell, vertex: topologic.Vertex, tolerance: float = 0.0001) -> bool:
        """
        Returns True if the input vertex is on the boundary of the input cell. Returns False otherwise.

        Parameters
        ----------
        cell : topologic.Cell
            The input cell.
        vertex : topologic.Vertex
            The input vertex.
        tolerance : float , optional
            The desired tolerance. The default is 0.0001.

        Returns
        -------
        bool
            Returns True if the input vertex is inside the input cell. Returns False otherwise.

        """

        if not isinstance(cell, topologic.Cell):
            print("Cell.IsOnBoundary - Error: The input cell parameter is not a valid topologic cell. Returning None.")
            return None
        if not isinstance(vertex, topologic.Vertex):
            print("Cell.IsOnBoundary - Error: The input vertex parameter is not a valid topologic vertex. Returning None.")
            return None
        try:
            return (topologic.CellUtility.Contains(cell, vertex, tolerance) == 1)
        except:
            print("Cell.IsOnBoundary - Error: Could not determine if the input vertex is on the boundary of the input cell. Returning None.")
            return None
 
    @staticmethod
    def IsOutside(cell: topologic.Cell, vertex: topologic.Vertex, tolerance: float = 0.0001) -> bool:
        """
        Returns True if the input vertex is outisde the input cell. Returns False otherwise.

        Parameters
        ----------
        cell : topologic.Cell
            The input cell.
        vertex : topologic.Vertex
            The input vertex.
        tolerance : float , optional
            The desired tolerance. The default is 0.0001.

        Returns
        -------
        bool
            Returns True if the input vertex is inside the input cell. Returns False otherwise.

        """

        if not isinstance(cell, topologic.Cell):
            print("Cell.IsOutside - Error: The input cell parameter is not a valid topologic cell. Returning None.")
            return None
        if not isinstance(vertex, topologic.Vertex):
            print("Cell.IsOutside - Error: The input vertex parameter is not a valid topologic vertex. Returning None.")
            return None
        try:
            return (topologic.CellUtility.Contains(cell, vertex, tolerance) == 2)
        except:
            print("Cell.IsOutside - Error: Could not determine if the input vertex is outside the input cell. Returning None.")
            return None
   
    @staticmethod
    def Pipe(edge: topologic.Edge, profile: topologic.Wire = None, radius: float = 0.5, sides: int = 16, startOffset: float = 0, endOffset: float = 0, endcapA: topologic.Topology = None, endcapB: topologic.Topology = None) -> dict:
        """
        Description
        ----------
        Creates a pipe along the input edge.

        Parameters
        ----------
        edge : topologic.Edge
            The centerline of the pipe.
        profile : topologic.Wire , optional
            The profile of the pipe. It is assumed that the profile is in the XY plane. If set to None, a circle of radius 0.5 will be used. The default is None.
        radius : float , optional
            The radius of the pipe. The default is 0.5.
        sides : int , optional
            The number of sides of the pipe. The default is 16.
        startOffset : float , optional
            The offset distance from the start vertex of the centerline edge. The default is 0.
        endOffset : float , optional
            The offset distance from the end vertex of the centerline edge. The default is 0.
        endcapA : topologic.Topology, optional
            The topology to place at the start vertex of the centerline edge. The positive Z direction of the end cap will be oriented in the direction of the centerline edge.
        endcapB : topologic.Topology, optional
            The topology to place at the end vertex of the centerline edge. The positive Z direction of the end cap will be oriented in the inverse direction of the centerline edge.

        Returns
        -------
        dict
            A dictionary containing the pipe, the start endcap, and the end endcap if they have been specified. The dictionary has the following keys:
            'pipe'
            'endcapA'
            'endcapB'

        """

        from topologicpy.Vertex import Vertex
        from topologicpy.Edge import Edge
        from topologicpy.Topology import Topology

        if not isinstance(edge, topologic.Edge):
            print("Cell.Pipe - Error: The input edge parameter is not a valid topologic edge. Returning None.")
            return None
        length = Edge.Length(edge)
        origin = Edge.StartVertex(edge)
        startU = startOffset / length
        endU = 1.0 - (endOffset / length)
        sv = Edge.VertexByParameter(edge, startU)
        ev = Edge.VertexByParameter(edge, endU)
        x1 = sv.X()
        y1 = sv.Y()
        z1 = sv.Z()
        x2 = ev.X()
        y2 = ev.Y()
        z2 = ev.Z()
        dx = x2 - x1
        dy = y2 - y1
        dz = z2 - z1
        dist = math.sqrt(dx**2 + dy**2 + dz**2)
        baseV = []
        topV = []

        if isinstance(profile, topologic.Wire):
            baseWire = Topology.Translate(profile, 0 , 0, sv.Z())
            topWire = Topology.Translate(profile, 0 , 0, sv.Z()+dist)
        else:
            for i in range(sides):
                angle = math.radians(360/sides)*i
                x = math.sin(angle)*radius + sv.X()
                y = math.cos(angle)*radius + sv.Y()
                z = sv.Z()
                baseV.append(Vertex.ByCoordinates(x,y,z))
                topV.append(Vertex.ByCoordinates(x,y,z+dist))

            baseWire = Wire.ByVertices(baseV)
            topWire = Wire.ByVertices(topV)
        wires = [baseWire, topWire]
        pipe = Cell.ByWires(wires)
        phi = math.degrees(math.atan2(dy, dx)) # Rotation around Y-Axis
        if dist < 0.0001:
            theta = 0
        else:
            theta = math.degrees(math.acos(dz/dist)) # Rotation around Z-Axis
        pipe = Topology.Rotate(pipe, sv, 0, 1, 0, theta)
        pipe = Topology.Rotate(pipe, sv, 0, 0, 1, phi)
        zzz = Vertex.ByCoordinates(0,0,0)
        if endcapA:
            origin = edge.StartVertex()
            x1 = origin.X()
            y1 = origin.Y()
            z1 = origin.Z()
            x2 = edge.EndVertex().X()
            y2 = edge.EndVertex().Y()
            z2 = edge.EndVertex().Z()
            dx = x2 - x1
            dy = y2 - y1
            dz = z2 - z1    
            dist = math.sqrt(dx**2 + dy**2 + dz**2)
            phi = math.degrees(math.atan2(dy, dx)) # Rotation around Y-Axis
            if dist < 0.0001:
                theta = 0
            else:
                theta = math.degrees(math.acos(dz/dist)) # Rotation around Z-Axis
            endcapA = Topology.Copy(endcapA)
            endcapA = Topology.Rotate(endcapA, zzz, 0, 1, 0, theta)
            endcapA = Topology.Rotate(endcapA, zzz, 0, 0, 1, phi + 180)
            endcapA = Topology.Translate(endcapA, origin.X(), origin.Y(), origin.Z())
        if endcapB:
            origin = edge.EndVertex()
            x1 = origin.X()
            y1 = origin.Y()
            z1 = origin.Z()
            x2 = edge.StartVertex().X()
            y2 = edge.StartVertex().Y()
            z2 = edge.StartVertex().Z()
            dx = x2 - x1
            dy = y2 - y1
            dz = z2 - z1    
            dist = math.sqrt(dx**2 + dy**2 + dz**2)
            phi = math.degrees(math.atan2(dy, dx)) # Rotation around Y-Axis
            if dist < 0.0001:
                theta = 0
            else:
                theta = math.degrees(math.acos(dz/dist)) # Rotation around Z-Axis
            endcapB = Topology.Copy(endcapB)
            endcapB = Topology.Rotate(endcapB, zzz, 0, 1, 0, theta)
            endcapB = Topology.Rotate(endcapB, zzz, 0, 0, 1, phi + 180)
            endcapB = Topology.Translate(endcapB, origin.X(), origin.Y(), origin.Z())
        return {'pipe': pipe, 'endcapA': endcapA, 'endcapB': endcapB}
    
    @staticmethod
    def Prism(origin: topologic.Vertex = None, width: float = 1, length: float = 1, height: float = 1, uSides: int = 1, vSides: int = 1, wSides: int = 1,
                  direction: list = [0,0,1], placement: str ="center", tolerance: float = 0.0001) -> topologic.Cell:
        """
        Description
        ----------
        Creates a prism.

        Parameters
        ----------
        origin : topologic.Vertex , optional
            The origin location of the prism. The default is None which results in the prism being placed at (0,0,0).
        width : float , optional
            The width of the prism. The default is 1.
        length : float , optional
            The length of the prism. The default is 1.
        height : float , optional
            The height of the prism.
        uSides : int , optional
            The number of sides along the width. The default is 1.
        vSides : int , optional
            The number of sides along the length. The default is 1.
        wSides : int , optional
            The number of sides along the height. The default is 1.
        direction : list , optional
            The vector representing the up direction of the prism. The default is [0,0,1].
        placement : str , optional
            The description of the placement of the origin of the prism. This can be "bottom", "center", or "lowerleft". It is case insensitive. The default is "center".
        tolerance : float , optional
            The desired tolerance. The default is 0.0001.
        
        Returns
        -------
        topologic.Cell
            The created prism.

        """
        def sliceCell(cell, width, length, height, uSides, vSides, wSides):
            origin = cell.Centroid()
            shells = []
            _ = cell.Shells(None, shells)
            shell = shells[0]
            wRect = Wire.Rectangle(origin=origin, width=width*1.2, length=length*1.2, direction=[0, 0, 1], placement="center")
            sliceFaces = []
            for i in range(1, wSides):
                sliceFaces.append(Topology.Translate(Face.ByWire(wRect, tolerance=tolerance), 0, 0, height/wSides*i - height*0.5))
            uRect = Wire.Rectangle(origin=origin, width=height*1.2, length=length*1.2, direction=[1, 0, 0], placement="center")
            for i in range(1, uSides):
                sliceFaces.append(Topology.Translate(Face.ByWire(uRect, tolerance=tolerance), width/uSides*i - width*0.5, 0, 0))
            vRect = Wire.Rectangle(origin=origin, width=height*1.2, length=width*1.2, direction=[0, 1, 0], placement="center")
            for i in range(1, vSides):
                sliceFaces.append(Topology.Translate(Face.ByWire(vRect, tolerance=tolerance), 0, length/vSides*i - length*0.5, 0))
            if len(sliceFaces) > 0:
                sliceCluster = topologic.Cluster.ByTopologies(sliceFaces)
                shell = Topology.Slice(topologyA=shell, topologyB=sliceCluster, tranDict=False, tolerance=tolerance)
                return Cell.ByShell(shell)
            return cell
        
        from topologicpy.Vertex import Vertex
        from topologicpy.Face import Face
        from topologicpy.Topology import Topology

        if not origin:
            origin = Vertex.ByCoordinates(0,0,0)
        if not isinstance(origin, topologic.Vertex):
            print("Cell.Prism - Error: The input origin parameter is not a valid topologic vertex. Returning None.")
            return None
        xOffset = 0
        yOffset = 0
        zOffset = 0
        if placement.lower() == "center":
            zOffset = -height*0.5
        elif placement.lower() == "lowerleft":
            xOffset = width*0.5
            yOffset = length*0.5
        vb1 = Vertex.ByCoordinates(origin.X()-width*0.5+xOffset,origin.Y()-length*0.5+yOffset,origin.Z()+zOffset)
        vb2 = Vertex.ByCoordinates(origin.X()+width*0.5+xOffset,origin.Y()-length*0.5+yOffset,origin.Z()+zOffset)
        vb3 = Vertex.ByCoordinates(origin.X()+width*0.5+xOffset,origin.Y()+length*0.5+yOffset,origin.Z()+zOffset)
        vb4 = Vertex.ByCoordinates(origin.X()-width*0.5+xOffset,origin.Y()+length*0.5+yOffset,origin.Z()+zOffset)

        baseWire = Wire.ByVertices([vb1, vb2, vb3, vb4], close=True)
        baseFace = Face.ByWire(baseWire, tolerance=tolerance)

        prism = Cell.ByThickenedFace(baseFace, thickness=height, bothSides = False)

        if uSides > 1 or vSides > 1 or wSides > 1:
            prism = sliceCell(prism, width, length, height, uSides, vSides, wSides)
        x1 = origin.X()
        y1 = origin.Y()
        z1 = origin.Z()
        x2 = origin.X() + direction[0]
        y2 = origin.Y() + direction[1]
        z2 = origin.Z() + direction[2]
        dx = x2 - x1
        dy = y2 - y1
        dz = z2 - z1    
        dist = math.sqrt(dx**2 + dy**2 + dz**2)
        phi = math.degrees(math.atan2(dy, dx)) # Rotation around Y-Axis
        if dist < 0.0001:
            theta = 0
        else:
            theta = math.degrees(math.acos(dz/dist)) # Rotation around Z-Axis
        prism = Topology.Rotate(prism, origin, 0, 1, 0, theta)
        prism = Topology.Rotate(prism, origin, 0, 0, 1, phi)
        return prism

    @staticmethod
    def RemoveCollinearEdges(cell: topologic.Cell, angTolerance: float = 0.1, tolerance: float = 0.0001) -> topologic.Wire:
        """
        Removes any collinear edges in the input cell.

        Parameters
        ----------
        cell : topologic.Cell
            The input cell.
        angTolerance : float , optional
            The desired angular tolerance. The default is 0.1.
        tolerance : float , optional
            The desired tolerance. The default is 0.0001.

        Returns
        -------
        topologic.Cell
            The created cell without any collinear edges.

        """
        from topologicpy.Face import Face

        if not isinstance(cell, topologic.Cell):
            print("Cell.RemoveCollinearEdges - Error: The input cell parameter is not a valid cell. Returning None.")
            return None
        faces = Cell.Faces(cell)
        clean_faces = []
        for face in faces:
            clean_faces.append(Face.RemoveCollinearEdges(face, angTolerance=angTolerance, tolerance=tolerance))
        return Cell.ByFaces(clean_faces, tolerance=tolerance)
    
    @staticmethod
    def Roof(face, degree: float = 45, epsilon: float = 0.01 , tolerance: float = 0.001):
        """
            Creates a hipped roof through a straight skeleton. This method is contributed by 高熙鹏 xipeng gao <gaoxipeng1998@gmail.com>
            This algorithm depends on the polyskel code which is included in the library. Polyskel code is found at: https://github.com/Botffy/polyskel

        Parameters
        ----------
        face : topologic.Face
            The input face.
        degree : float , optioal
            The desired angle in degrees of the roof. The default is 45.
        epsilon : float , optional
            The desired epsilon (another form of tolerance for distance from plane). The default is 0.01. (This is set to a larger number as it was found to work better)
        tolerance : float , optional
            The desired tolerance. The default is 0.001. (This is set to a larger number as it was found to work better)

        Returns
        -------
        cell
            The created roof.

        """
        from topologicpy.Shell import Shell
        from topologicpy.Cell import Cell
        from topologicpy.Topology import Topology
        
<<<<<<< HEAD
        shell = Shell.Roof(face=face, degree=degree, espilon=epsilon, tolerance=tolerance)
=======
        shell = Shell.Roof(face=face, degree=degree, epsilon=epsilon, tolerance=tolerance)
>>>>>>> 906170f4
        faces = Topology.Faces(shell) + [face]
        cell = Cell.ByFaces(faces, tolerance=tolerance)
        if not cell:
            print("Cell.Roof - Error: Could not create a roof cell. Returning None.")
            return None
        return cell

    @staticmethod
    def Sets(cells: list, superCells: list, tolerance: float = 0.0001) -> list:
        """
            Classifies the input cells into sets based on their enclosure within the input list of super cells. The order of the sets follows the order of the input list of super cells.

        Parameters
        ----------
        inputCells : list
            The list of input cells.
        superCells : list
            The list of super cells.
        tolerance : float , optional
            The desired tolerance. The default is 0.0001.

        Returns
        -------
        list
            The classified list of input cells based on their encolsure within the input list of super cells.

        """
        from topologicpy.Topology import Topology

        if not isinstance(cells, list):
            print("Cell.Sets - Error: The input cells parameter is not a valid list. Returning None.")
            return None
        if not isinstance(superCells, list):
            print("Cell.Sets - Error: The input superCells parameter is not a valid list. Returning None.")
            return None
        cells = [c for c in cells if isinstance(c, topologic.Cell)]
        if len(cells) < 1:
            print("Cell.Sets - Error: The input cells parameter does not contain any valid cells. Returning None.")
            return None
        superCells = [c for c in superCells if isinstance(c, topologic.Cell)]
        if len(cells) < 1:
            print("Cell.Sets - Error: The input cells parameter does not contain any valid cells. Returning None.")
            return None
        if len(superCells) == 0:
            cluster = cells[0]
            for i in range(1, len(cells)):
                oldCluster = cluster
                cluster = cluster.Union(cells[i])
                del oldCluster
            superCells = []
            _ = cluster.Cells(None, superCells)
        unused = []
        for i in range(len(cells)):
            unused.append(True)
        sets = []
        for i in range(len(superCells)):
            sets.append([])
        for i in range(len(cells)):
            if unused[i]:
                iv = Topology.InternalVertex(cells[i], tolerance=tolerance)
                for j in range(len(superCells)):
                    if (Cell.IsInternal(superCells[j], iv, tolerance)):
                        sets[j].append(cells[i])
                        unused[i] = False
        return sets
    
    @staticmethod
    def Shells(cell: topologic.Cell) -> list:
        """
        Returns the shells of the input cell.

        Parameters
        ----------
        cell : topologic.Cell
            The input cell.

        Returns
        -------
        list
            The list of shells.

        """
        if not isinstance(cell, topologic.Cell):
            print("Cell.Shells - Error: The input cell parameter is not a valid topologic cell. Returning None.")
            return None
        shells = []
        _ = cell.Shells(None, shells)
        return shells

    @staticmethod
    def Sphere(origin: topologic.Vertex = None, radius: float = 0.5, uSides: int = 16, vSides: int = 8, direction: list = [0,0,1],
                   placement: str = "center", tolerance: float = 0.0001) -> topologic.Cell:
        """
        Creates a sphere.

        Parameters
        ----------
        origin : topologic.Vertex , optional
            The origin location of the sphere. The default is None which results in the sphere being placed at (0,0,0).
        radius : float , optional
            The radius of the sphere. The default is 0.5.
        uSides : int , optional
            The number of sides along the longitude of the sphere. The default is 16.
        vSides : int , optional
            The number of sides along the latitude of the sphere. The default is 8.
        direction : list , optional
            The vector representing the up direction of the sphere. The default is [0,0,1].
        placement : str , optional
            The description of the placement of the origin of the sphere. This can be "bottom", "center", or "lowerleft". It is case insensitive. The default is "center".
        tolerance : float , optional
            The desired tolerance. The default is 0.0001.

        Returns
        -------
        topologic.Cell
            The created sphere.

        """

        from topologicpy.Vertex import Vertex
        from topologicpy.Topology import Topology

        if not origin:
            origin = Vertex.ByCoordinates(0,0,0)
        if not isinstance(origin, topologic.Vertex):
            print("Cell.Sphere - Error: The input origin parameter is not a valid topologic vertex. Returning None.")
            return None
        c = Wire.Circle(origin=origin, radius=radius, sides=vSides, fromAngle=90, toAngle=270, close=False, direction=[0, 1, 0], placement="center")
        s = Topology.Spin(c, origin=origin, triangulate=False, direction=[0,0,1], degree=360, sides=uSides, tolerance=tolerance)
        if s.Type() == topologic.CellComplex.Type():
            s = s.ExternalBoundary()
        if s.Type() == topologic.Shell.Type():
            s = topologic.Cell.ByShell(s)
        if placement.lower() == "bottom":
            s = Topology.Translate(s, 0, 0, radius)
        elif placement.lower() == "lowerleft":
            s = Topology.Translate(s, radius, radius, radius)
        x1 = origin.X()
        y1 = origin.Y()
        z1 = origin.Z()
        x2 = origin.X() + direction[0]
        y2 = origin.Y() + direction[1]
        z2 = origin.Z() + direction[2]
        dx = x2 - x1
        dy = y2 - y1
        dz = z2 - z1    
        dist = math.sqrt(dx**2 + dy**2 + dz**2)
        phi = math.degrees(math.atan2(dy, dx)) # Rotation around Y-Axis
        if dist < 0.0001:
            theta = 0
        else:
            theta = math.degrees(math.acos(dz/dist)) # Rotation around Z-Axis
        s = Topology.Rotate(s, origin, 0, 1, 0, theta)
        s = Topology.Rotate(s, origin, 0, 0, 1, phi)
        return s
    
    @staticmethod
    def SurfaceArea(cell: topologic.Cell, mantissa: int = 6) -> float:
        """
        Returns the surface area of the input cell.

        Parameters
        ----------
        cell : topologic.Cell
            The cell.
        mantissa : int , optional
            The desired length of the mantissa. The default is 6.

        Returns
        -------
        area : float
            The surface area of the input cell.

        """
        return Cell.Area(cell=cell, mantissa=mantissa)

    @staticmethod
    def Torus(origin: topologic.Vertex = None, majorRadius: float = 0.5, minorRadius: float = 0.125, uSides: int = 16, vSides: int = 8, direction: list = [0,0,1], placement: str = "center", tolerance: float = 0.0001) -> topologic.Cell:
        """
        Creates a torus.

        Parameters
        ----------
        origin : topologic.Vertex , optional
            The origin location of the torus. The default is None which results in the torus being placed at (0,0,0).
        majorRadius : float , optional
            The major radius of the torus. The default is 0.5.
        minorRadius : float , optional
            The minor radius of the torus. The default is 0.1.
        uSides : int , optional
            The number of sides along the longitude of the torus. The default is 16.
        vSides : int , optional
            The number of sides along the latitude of the torus. The default is 8.
        direction : list , optional
            The vector representing the up direction of the torus. The default is [0,0,1].
        placement : str , optional
            The description of the placement of the origin of the torus. This can be "bottom", "center", or "lowerleft". It is case insensitive. The default is "center".
        tolerance : float , optional
            The desired tolerance. The default is 0.0001.

        Returns
        -------
        topologic.Cell
            The created torus.

        """
        
        from topologicpy.Vertex import Vertex
        from topologicpy.Topology import Topology
        
        if not origin:
            origin = Vertex.ByCoordinates(0,0,0)
        if not isinstance(origin, topologic.Vertex):
            print("Cell.Torus - Error: The input origin parameter is not a valid topologic vertex. Returning None.")
            return None
        c = Wire.Circle(origin=origin, radius=minorRadius, sides=vSides, fromAngle=0, toAngle=360, close=False, direction=[0, 1, 0], placement="center")
        c = Topology.Translate(c, abs(majorRadius-minorRadius), 0, 0)
        s = Topology.Spin(c, origin=origin, triangulate=False, direction=[0,0,1], degree=360, sides=uSides, tolerance=tolerance)
        if s.Type() == topologic.Shell.Type():
            s = topologic.Cell.ByShell(s)
        if placement.lower() == "bottom":
            s = Topology.Translate(s, 0, 0, majorRadius)
        elif placement.lower() == "lowerleft":
            s = Topology.Translate(s, majorRadius, majorRadius, minorRadius)
        x1 = origin.X()
        y1 = origin.Y()
        z1 = origin.Z()
        x2 = origin.X() + direction[0]
        y2 = origin.Y() + direction[1]
        z2 = origin.Z() + direction[2]
        dx = x2 - x1
        dy = y2 - y1
        dz = z2 - z1    
        dist = math.sqrt(dx**2 + dy**2 + dz**2)
        phi = math.degrees(math.atan2(dy, dx)) # Rotation around Y-Axis
        if dist < 0.0001:
            theta = 0
        else:
            theta = math.degrees(math.acos(dz/dist)) # Rotation around Z-Axis
        s = Topology.Rotate(s, origin, 0, 1, 0, theta)
        s = Topology.Rotate(s, origin, 0, 0, 1, phi)
        return s
    
    @staticmethod
    def Vertices(cell: topologic.Cell) -> list:
        """
        Returns the vertices of the input cell.

        Parameters
        ----------
        cell : topologic.Cell
            The input cell.

        Returns
        -------
        list
            The list of vertices.

        """
        if not isinstance(cell, topologic.Cell):
            print("Cell.Vertices - Error: The input cell parameter is not a valid topologic cell. Returning None.")
            return None
        vertices = []
        _ = cell.Vertices(None, vertices)
        return vertices

    @staticmethod
    def Volume(cell: topologic.Cell, mantissa: int = 6) -> float:
        """
        Returns the volume of the input cell.

        Parameters
        ----------
        cell : topologic.Cell
            The input cell.
        manitssa: int , optional
            The desired length of the mantissa. The default is 6.

        Returns
        -------
        float
            The volume of the input cell.

        """
        if not isinstance(cell, topologic.Cell):
            print("Cell.Volume - Error: The input cell parameter is not a valid topologic cell. Returning None.")
            return None
        volume = None
        try:
            volume = round(topologic.CellUtility.Volume(cell), mantissa)
        except:
            print("Cell.Volume - Error: Could not compute the volume of the input cell. Returning None.")
            volume = None
        return volume

    @staticmethod
    def Wires(cell: topologic.Cell) -> list:
        """
        Returns the wires of the input cell.

        Parameters
        ----------
        cell : topologic.Cell
            The input cell.

        Returns
        -------
        list
            The list of wires.

        """
        if not isinstance(cell, topologic.Cell):
            print("Cell.Wires - Error: The input cell parameter is not a valid topologic cell. Returning None.")
            return None
        wires = []
        _ = cell.Wires(None, wires)
        return wires
<|MERGE_RESOLUTION|>--- conflicted
+++ resolved
@@ -1552,11 +1552,7 @@
         from topologicpy.Cell import Cell
         from topologicpy.Topology import Topology
         
-<<<<<<< HEAD
-        shell = Shell.Roof(face=face, degree=degree, espilon=epsilon, tolerance=tolerance)
-=======
         shell = Shell.Roof(face=face, degree=degree, epsilon=epsilon, tolerance=tolerance)
->>>>>>> 906170f4
         faces = Topology.Faces(shell) + [face]
         cell = Cell.ByFaces(faces, tolerance=tolerance)
         if not cell:
